--- conflicted
+++ resolved
@@ -2,6 +2,7 @@
 * (Breaking Change) Ignore culture when parsing JSON to better match the JSON spec.
 * Fixed handling of empty cookie headers.
 * (Breaking Change) Don't silently convert decimals and floats to integers in JsonProvider.
+* Added support for fixed width files.
 
 #### 3.0.0-beta3 - April 9 2018
 * Increased type caches TTL from 10 seconds to 5 minutes.
@@ -126,10 +127,6 @@
 * Write API for CsvProvider.
 * Remove Freebase provider.
 * Improve support for loading big CSV files in CsvProvider.
-<<<<<<< HEAD
-* Fixes for issue 791 (stack overflow in Html Parser)
-* Adding support for Fixed width files (Issue #801)
-=======
 * Fix possible stack overflow in HTML parser.
 * Exclude elements with aria-hidden attribute when parsing tables in HtmlProvider.
 * Use ISO-8601 format when outputing dates.
@@ -137,7 +134,6 @@
 * Fixed handling of URI's with fragment but no query.
 * Fixed arrays created with XML provider having unneeded parent tags on some situations.
 * Allow to parse rows in CsvProvider without having to create a CsvFile.
->>>>>>> bb8a5ec8
 
 #### 2.1.1 - December 24 2014
 * Add SkipRows parameter to CsvProvider.
