<<<<<<< HEAD
#### 2.2.1 - Unreleased
* Tidyied up Html operations. 
* Changed behaviour of elements to only return HtmlElements, added Nodes variant to replace existing functionality - Breaking change. 
All previous calls to element -> nodes to keep existing behaviour.
* Complete rework of HtmlProvider. Will now support micro-schema and nested types. So lists within tables and tables within tables ect...

#### 2.2.0 - Unreleased
=======
#### 2.3.0-beta1 - October 11 2015
* Support for PCL profile 7 and PCL profile 259.
* Added support for single column CSV files in CsvProvider.
* Fix saving of CSV files with cells spanning multiple lines.
* Fixed parsing of HTML tables with headers spanning multiple rows.
* Fixed parsing of HTML definition lists without description elements.

#### 2.2.5 - July 12 2015
* Fix HtmlNode.hasClass to work on multi class elements.

#### 2.2.4 - July 11 2015
* Relax the parsing of the charset field in HTTP response headers to accommodate servers not 100% compliant with RFC2616.
* Fix parsing of HTML lists with links.
* Fix parsing of HTML pages with tables and lists with the same name.
* Fix parsing of HTML documents with missing closing tags.

#### 2.2.3 - June 13 2015
* Fixed compatibility with Mono 4.0.
* Support for trailing empty columns in CsvProvider.
* Fix datetime convertion when epoch date contains positive in timezone part.

#### 2.2.2 - May 11 2015
* Allow arrays in addition to objects when detecting Json values inside Xml documents.
* Simplify generated API for collections in XmlProvider in more cases.

#### 2.2.1 - May 4 2015
* Improved performance of JsonValue.Parse().
* Fixed crash processing HTTP responses without content type.
* Fixed encoding from content type not being used on the POST requests.
* Improved compatibility with different versions of FSharp.Core.
* Added BasicAuth helper to HttpRequestHeaders.

#### 2.2.0 - March 22 2015
>>>>>>> 88ef75bb
* Added constants for more HTTP methods.
* Added fix for `thead` element without nested `tr` element.
* Improved global inference in XmlProvider.
* Write API for CsvProvider.
* Remove Freebase provider.
* Improve support for loading big CSV files in CsvProvider.
* Fix possible stack overflow in HTML parser.
* Exclude elements with aria-hidden attribute when parsing tables in HtmlProvider.
* Use ISO-8601 format when outputing dates.
* Fix parsing of HTML closing tags with numbers.
* Fixed handling of URI's with fragment but no query.
* Fixed arrays created with XML provider having unneeded parent tags on some situations.
* Allow to parse rows in CsvProvider without having to create a CsvFile.

#### 2.1.1 - December 24 2014
* Add SkipRows parameter to CsvProvider.
* Improved parsing of numbers.
* Fixed XmlProvider so InferTypesFromValues=false works for elements in addition to attributes.
* Recognise media types application/*+json as text.
* Workarounded Mono bug causing HTTP POST requests to hang.

#### 2.1.0 - November 2 2014
* Fixed parsing of HTML attributes without value.
* Fixed parsing of non-breaking spaces in HTML.
* Fixed parsing of CDATA in HTML script elements.
* Support for more currency symbols and percent, per mil, and basic point symbols when parsing numbers.
* Promoted TextConversions to top level.

#### 2.1.0-beta2 - October 21 2014
* Improve generated table names in HtmlProvider.
* Added support for lists in addition to tables in HtmlProvider.
* Added TBA and TBD to list of default missing values.
* Make HTML parser API more C# friendly.
* Improve API of HTML operations.

#### 2.1.0-beta - October 12 2014
* New logo.
* Added HTML parser and HtmlProvider.
* Detect and ignore trailing empty header columns in CSV/TSV files. 
* Fixed strings with only whitespace being lost in JsonProvider.

#### 2.0.15 - September 23 2014
* Fixed crash when disposing CsvProvider instances.
* Add support for UTF-32 characters in JsonValue and JsonProvider.
* Simplify generated API for collections in XmlProvider.

#### 2.0.14 - August 30 2014
* Fixed handling of HTTP response cookies on some corner cases that .NET doesn't natively support.

#### 2.0.13 - August 29 2014
* Fixed handling of HTTP response cookies on some corner cases that .NET doesn't natively support.

#### 2.0.12 - August 28 2014
* Fixed crash on HTTP requests that return 0 bytes.

#### 2.0.11 - August 27 2014
* Fixed HTTP decompression throwing AccessViolationException's on Windows Phone.

#### 2.0.10 - August 21 2014
* Improved performance of JsonValue.ToString().
* Allow to serialize a JsonValue to a TextWriter.
* Fixed possible memory leak.
* Accept any MIME type in HTTP requests made by CsvProvider, JsonProvider, and XmlProvider (but still issue a preference).
* Fix usage of customizeHttpRequest on POST requests.
* Fixed problem on url creation when ampersands are used in query parameter values.
* Added InferTypesFromValues parameter to XmlProvider and JsonProvider to allow disabling infering booleans and numbers from strings.

#### 2.0.9 - June 15 2014
* Support for non-UTF8 encodings in sample files for CsvProvider, JsonProvider, and XmlProvider.
* Fixed unnecessary character escaping in JsonValue.
* Be more relaxed about mixing different versions on FSharp.Data.

#### 2.0.8 - May 10 2014
* Prevent locking of dll's when reading samples from embedded resources.
* Fixed wrong default encoding being used for HTTP requests and responses.
* Fixed parsing of some unicode characters in JsonValue and JsonProvider.
* Auto-detect files with tab separators in CsvProvider.

#### 2.0.7 - April 28 2014
* Support for reading sample CSV, JSON, and XML from an embedded resource.
* Fix wrong error messages being returned when sample files are not found.

#### 2.0.6 - April 28 2014
* Performance improvements.
* Support reuse by other type providers projects like ApiaryProvider.
* Fixed problems with HTTP requests not downloading fully.
* Added support for creating typed XML objects in XmlProvider.
* Added support for creating typed JSON and XML objects from untyped JsonValue and XElement objects.
* Fixed crash when data files used in a type provider used on a fsx file changed.
* Fixed problem parsing JSON values with keys with the double quote character.

#### 2.0.5 - March 29 2014
* Added - to the list of default missing values.
* Re-added support for specifying known HTTP headers in the wrong casing.
* Fixed sending of HTTP requests when using a portable class library version of FSharp.Data in the full .NET version.

#### 2.0.4 - March 20 2014
* Helpers for sending HTTP requests with JSON and XML content.
* Removed built-in HTTP certificates support, and moved it to a sample in the documentation.

#### 2.0.3 - March 17 2014
* Respect the order of the attributes present in the JSON in JsonProvider.

#### 2.0.2 - March 16 2014
* Always send User-Agent and Accept headers when making requests in the type providers.
* Added support for creating typed JSON objects in JsonProvider.

#### 2.0.1 - March 14 2014
* Fixed Freebase provider throwing exceptions in the absense of network connectivity even when not used.

#### 2.0.0 - March 10 2014
* Detect Json values inside Xml documents, and generate appropriate types, instead of considering a raw string.
* Performance improvements.
* Fixed bugs in naming algorithm.
* Improved documentation.

#### 2.0.0-beta3 - March 4 2014
* Remove ApiaryProvider.
* Improve error reporting in the Freebase provider.
* Add stronger typing to Http.Request parameters.
* Respect character set header in HTTP responses.
* Allow to don't throw on HTTP errors.
* Allow to customize the HTTP request by passing a function.
* Added RequestStream and AsyncRequestStream methods to Http to allow accessing the response stream directly.

#### 2.0.0-beta2 - February 27 2014
* Simplified API generated by XmlProvider.
* Fixed handling of optional elements in XmlProvider.

#### 2.0.0-beta - February 24 2014
* Mono fixes.
* Allow to set the freebase api key globally by using the environment variable FREEBASE_API_KEY
* Fixed handling of optional records in JsonProvider.
* Reduced the number of cases where heterogeneous types are used in JsonProvider.
* Fixed <type> option option being generated on some cases in JsonProvider.
* Treat "", null and missing values in the same way in JsonProvider.
* Fixed homogeneous arrays to have the same null skipping behaviour as heterogeneous arrays in JsonProvider.
* Fixed namespace declarations generating attributes in XmlProvider.
* Fixed CsvProvider generating column names with only a space.
* Return NaN for missing data in WorldBank indicators instead of throwing an exception.
* Don't throw exceptions in JsonValue.AsArray, JsonValue.Properties, and JsonValue.InnerText.

#### 2.0.0-alpha7 - February 20 2014
* Improved name generation algorithm to cope better with acronymns.
* Fixed wrong singularization of words ending with 'uses'.
* Fixed handling of repeated one letter names.
* Improve HTTP error messages.
* Support for more api patterns in ApiaryProvider.
* Tolerate invalid json and missing data in apiary specifications.
* Improved naming of generated types.
* Fixed 'SampleIsList' to work with xml and json spanning multiple lines.
* Fixed handling of nested arrays in JsonProvider.
* Fixed handling of optional arrays in JsonProvider.

#### 2.0.0-alpha6 - February 4 2014
* JsonValue.Post() allows to post the JSON to the specified uri using HTTP.

#### 2.0.0-alpha5 - February 3 2014
* Renamed the 'FSharp.Data.Json.Extensions' module to 'FSharp.Data.JsonExtensions'.
* Renamed the 'FSharp.Data.Csv.Extensions' module to 'FSharp.Data.CsvExtensions'.
* Moved the contents of the 'FSharp.Net', 'FSharp.Data.Csv', and 'FSharp.Data.Json' namespaces to the 'FSharp.Data' namespace.
* Reuse identical types in JsonProvider.
* Improve JsonProvider error messages to include full path of the json part that caused the problem.
* JsonValue.ToString() now formats (indents) the output by default (can be turned off by using SaveOptions.DisableFormatting).

#### 2.0.0-alpha4 - January 30 2014
* Adds specific types for Freebase individuals, so each individual X only has properties P where X.P actually returns interesting data. This makes Individuals much more useful for exploring sparse data, as you can "dot" through an individual and see exactly what properties actually have interesting data. The feature is on by default but can be turned off using UseRefinedTypes=false as a static parameter.
* Individuals10 and Individuals100 views of Freebase individuals, which increases the number of items in the table by 10x and 100x.
* IndividualsAZ view of Freebase individuals, which buckets the individuals by first character of name A-Z, with each bucket containing up to 10,000 individuals.
* Added SendingQuery event which triggers for overall Freebase MQL queries and can be run in the Freebase query editor, instead of for individual REST requests including cursor-advancing requests and documentation requests.
* Renamed CsvProvider and CsvFle 'Data' property to 'Rows'.
* Renamed CsvProvider static parameter 'SafeMode' to 'AssumeMissingValues'.
* Fixed parsing of values wrapped in quotes in arrays and heterogeneous types generated by JsonProvider.
* Added SourceLink support.

#### 2.0.0-alpha3 - December 30 2013
* Fixed the use of samples which also are valid filenames in CsvProvider.
* Allow to specify only the Schema without a Sample in CsvProvider.

#### 2.0.0-alpha2 - December 24 2013
* Support heterogeneous types at the top level in XmlProvider.
* Reference System.Xml.Linq in NuGet package.
* Filter out user domains in Freebase.
* Fix Zlib.Portable being referenced by Nuget on non PCL projects.

#### 2.0.0-alpha - December 15 2013
* Support for F# 3.1 and for new portable class library projects.
* Support for sending HTTP requests with a binary body.
* Support for HTTP compression in portable class library versions (adds dependency on Zlib.Portable).
* Fixed problem when using uri's with encoded slashes (%2F) in the sample parameter of CsvProvider, JsonProvider & XmlProvider.
* CsvProvider now has GetSample static method like the other providers in addition to the default constructor.
* Add AsyncLoad(string uri) and AsyncGetSample() to CsvProvider, JsonProvider and XmlProvider.
* Removed '.AsTuple' member from CsvProvider.
* Renamed 'SampleList' static property to 'SampleIsList'.
* Renamed 'Separator' static property to 'Separators'.
* When 'SampleIsList' is true, a 'GetSamples' method is generated.
* Fixed XmlProvider's SampleIsList not working correctly.
* Fix handling of optional elements in XmlProvider when using multiple samples.
* Fix XmlProvider handling of one letter XML tags.
* Fixed CsvProvider's SafeMode not working when there were more rows than the InferRows limit.
* Exceptions raised by CsvProvider and CsvFile were reporting the wrong line number when reading files with windows line endings.
* CsvInference is now part of the runtime so it can be reused by Deedle.
* Allow currency symbols on decimals.
* Fixed file change notification not invalidating type providers correctly.
* Fix generated code doing repeated work.
* Windows Phone 7 no longer supported.
* Added Japanese documentation.
* Prevent the NuGet package from adding a reference to FSharp.Data.DesignTime.
* Entity types generated by JsonProvider & XmlProvider are now directly below the type provider, instead of under a DomainTypes inner type.
* Source Code now builds under Mono.
* Expose optional parameters from CsvFile & Http methods as optional in C#.

#### 1.1.10 - September 12 2013
* Support for heterogeneous XML attributes.
* Make CsvFile re-entrant. 
* Support for compressed HTTP responses. 
* Fix JSON conversion of 0 and 1 to booleans.

#### 1.1.9 - July 21 2013
* Infer booleans for ints that only manifest 0 and 1.
* Support for partially overriding the Schema in CsvProvider.
* PreferOptionals and SafeMode parameters for CsvProvider.

#### 1.1.8 - July 01 2013
* Fixed problem with portable version of FSharp.Net.Http.

#### 1.1.7 - July 01 2013
* Fixed problem handling enumerates in FreebaseProvider.

#### 1.1.6 - June 30 2013
* Fixed runtime problem accessing optional properties with a JSON null.
* Support for client certificates in FSharp.Net.Http.
* Support for Windows Phone 7.

#### 1.1.5 - May 13 2013
* Performance improvements, support for big csv files, and support for Guid types.
* Save, Filter and Truncate operations for csv files.

#### 1.1.4 - April 13 2013
* Allow to skip rows that don't match the schema in CsvProvider.
* Support for dynamic lookup in CSV files.
* Improvements to FSharp.Net.Http to support cookies and binary files.

#### 1.1.3 - April 08 2013
* Improve Units of Measure support and allow to override the type inference in the CSV Provider.

#### 1.1.2 - March 30 2013
* Update NuGet package links and icon reference.

#### 1.1.1 - February 18 2013
* Update WorldBank internals to support more efficient implementation and FunScript.

#### 1.1.0 - February 18 2013
* Support for Portable Class Libraries and Silverlight.
* Added Freebase provider.
* Improvements to the CSV provider.
* Performance improvements when handling large files.

#### 1.0.13 - January 16 2013
* Fix boolean parsing bug and improve CSV provider.

#### 1.0.12 - January 14 2013
* Minor update in missing fields handling.

#### 1.0.11 - January 14 2013
* Support for different culture settings and CSV parsing according to RFC standard.

#### 1.0.10 - January 06 2013
* CSV provider supports alternative separators and N/A values.

#### 1.0.9 - January 04 2013
* Minor changes to support Experimental release.

#### 1.0.8 - January 04 2013
* Support global unification in XML type provider.

#### 1.0.6 - December 23 2012
* Build the library using .NET 4.0.

#### 1.0.5 - December 20 2012
* CSV provider now supports dates.

#### 1.0.4 - December 17 2012
* Improved method naming.

#### 1.0.2 - December 14 2012
* Improved method naming.

#### 1.0.1 - December 14 2012
* Latest version to match with the documentation.

#### 1.0.0 - December 13 2012
* Initial release<|MERGE_RESOLUTION|>--- conflicted
+++ resolved
@@ -1,12 +1,3 @@
-<<<<<<< HEAD
-#### 2.2.1 - Unreleased
-* Tidyied up Html operations. 
-* Changed behaviour of elements to only return HtmlElements, added Nodes variant to replace existing functionality - Breaking change. 
-All previous calls to element -> nodes to keep existing behaviour.
-* Complete rework of HtmlProvider. Will now support micro-schema and nested types. So lists within tables and tables within tables ect...
-
-#### 2.2.0 - Unreleased
-=======
 #### 2.3.0-beta1 - October 11 2015
 * Support for PCL profile 7 and PCL profile 259.
 * Added support for single column CSV files in CsvProvider.
@@ -40,7 +31,6 @@
 * Added BasicAuth helper to HttpRequestHeaders.
 
 #### 2.2.0 - March 22 2015
->>>>>>> 88ef75bb
 * Added constants for more HTTP methods.
 * Added fix for `thead` element without nested `tr` element.
 * Improved global inference in XmlProvider.
