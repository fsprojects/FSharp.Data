--- conflicted
+++ resolved
@@ -1,12 +1,8 @@
-<<<<<<< HEAD
 #### 3.0.0-beta - February 27 2018
 * Drop PCL Profile 259, 7, 78 support in favour of netstandard2.0
 * Support [F# RFC FST-1003 loading into .NET Core-based F# tooling](https://github.com/fsharp/fslang-design/blob/master/tooling/FST-1003-loading-type-provider-design-time-components.md)
 
-#### 2.4.6 - Unreleased
-=======
 #### 2.4.6 - March 25 2018
->>>>>>> 9f444ce2
 * Added `ContentTypeWithEncoding` helper to `HttpRequestHeaders`.
 * `JsonValue` will explicitly set content type charset to UTF-8 when making requests.
 * Prevent superfluous encoding of URL parameters.
