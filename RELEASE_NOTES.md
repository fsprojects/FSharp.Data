<<<<<<< HEAD
#### 2.1.3 - Unreleased
* Tidyied up Html operations. 
* Changed behaviour of elements to only return HtmlElements, added Nodes variant to replace existing functionality - Breaking change. 
All previous calls to element -> nodes to keep existing behaviour.
* Complete rework of HtmlProvider. Will now support micro-schema and nested types. So lists within tables and tables within tables.
 

#### 2.1.2 - Unreleased
=======
#### 2.2.0 - Unreleased
>>>>>>> d7df9f63
* Added constants for more HTTP methods.
* Added fix for `thead` element without nested `tr` element.
* Improved global inference in XmlProvider.
* Write API for CsvProvider.
* Remove Freebase provider.
* Improve support for loading big CSV files in CsvProvider.

#### 2.1.1 - December 24 2014
* Add SkipRows parameter to CsvProvider.
* Improved parsing of numbers.
* Fixed XmlProvider so InferTypesFromValues=false works for elements in addition to attributes.
* Recognise media types application/*+json as text.
* Workarounded Mono bug causing HTTP POST requests to hang.

#### 2.1.0 - November 2 2014
* Fixed parsing of HTML attributes without value.
* Fixed parsing of non-breaking spaces in HTML.
* Fixed parsing of CDATA in HTML script elements.
* Support for more currency symbols and percent, per mil, and basic point symbols when parsing numbers.
* Promoted TextConversions to top level.

#### 2.1.0-beta2 - October 21 2014
* Improve generated table names in HtmlProvider.
* Added support for lists in addition to tables in HtmlProvider.
* Added TBA and TBD to list of default missing values.
* Make HTML parser API more C# friendly.
* Improve API of HTML operations.

#### 2.1.0-beta - October 12 2014
* New logo.
* Added HTML parser and HtmlProvider.
* Detect and ignore trailing empty header columns in CSV/TSV files. 
* Fixed strings with only whitespace being lost in JsonProvider.

#### 2.0.15 - September 23 2014
* Fixed crash when disposing CsvProvider instances.
* Add support for UTF-32 characters in JsonValue and JsonProvider.
* Simplify generated API for collections in XmlProvider.

#### 2.0.14 - August 30 2014
* Fixed handling of HTTP response cookies on some corner cases that .NET doesn't natively support.

#### 2.0.13 - August 29 2014
* Fixed handling of HTTP response cookies on some corner cases that .NET doesn't natively support.

#### 2.0.12 - August 28 2014
* Fixed crash on HTTP requests that return 0 bytes.

#### 2.0.11 - August 27 2014
* Fixed HTTP decompression throwing AccessViolationException's on Windows Phone.

#### 2.0.10 - August 21 2014
* Improved performance of JsonValue.ToString().
* Allow to serialize a JsonValue to a TextWriter.
* Fixed possible memory leak.
* Accept any MIME type in HTTP requests made by CsvProvider, JsonProvider, and XmlProvider (but still issue a preference).
* Fix usage of customizeHttpRequest on POST requests.
* Fixed problem on url creation when ampersands are used in query parameter values.
* Added InferTypesFromValues parameter to XmlProvider and JsonProvider to allow disabling infering booleans and numbers from strings.

#### 2.0.9 - June 15 2014
* Support for non-UTF8 encodings in sample files for CsvProvider, JsonProvider, and XmlProvider.
* Fixed unnecessary character escaping in JsonValue.
* Be more relaxed about mixing different versions on FSharp.Data.

#### 2.0.8 - May 10 2014
* Prevent locking of dll's when reading samples from embedded resources.
* Fixed wrong default encoding being used for HTTP requests and responses.
* Fixed parsing of some unicode characters in JsonValue and JsonProvider.
* Auto-detect files with tab separators in CsvProvider.

#### 2.0.7 - April 28 2014
* Support for reading sample CSV, JSON, and XML from an embedded resource.
* Fix wrong error messages being returned when sample files are not found.

#### 2.0.6 - April 28 2014
* Performance improvements.
* Support reuse by other type providers projects like ApiaryProvider.
* Fixed problems with HTTP requests not downloading fully.
* Added support for creating typed XML objects in XmlProvider.
* Added support for creating typed JSON and XML objects from untyped JsonValue and XElement objects.
* Fixed crash when data files used in a type provider used on a fsx file changed.
* Fixed problem parsing JSON values with keys with the double quote character.

#### 2.0.5 - March 29 2014
* Added - to the list of default missing values.
* Re-added support for specifying known HTTP headers in the wrong casing.
* Fixed sending of HTTP requests when using a portable class library version of FSharp.Data in the full .NET version.

#### 2.0.4 - March 20 2014
* Helpers for sending HTTP requests with JSON and XML content.
* Removed built-in HTTP certificates support, and moved it to a sample in the documentation.

#### 2.0.3 - March 17 2014
* Respect the order of the attributes present in the JSON in JsonProvider.

#### 2.0.2 - March 16 2014
* Always send User-Agent and Accept headers when making requests in the type providers.
* Added support for creating typed JSON objects in JsonProvider.

#### 2.0.1 - March 14 2014
* Fixed Freebase provider throwing exceptions in the absense of network connectivity even when not used.

#### 2.0.0 - March 10 2014
* Detect Json values inside Xml documents, and generate appropriate types, instead of considering a raw string.
* Performance improvements.
* Fixed bugs in naming algorithm.
* Improved documentation.

#### 2.0.0-beta3 - March 4 2014
* Remove ApiaryProvider.
* Improve error reporting in the Freebase provider.
* Add stronger typing to Http.Request parameters.
* Respect character set header in HTTP responses.
* Allow to don't throw on HTTP errors.
* Allow to customize the HTTP request by passing a function.
* Added RequestStream and AsyncRequestStream methods to Http to allow accessing the response stream directly.

#### 2.0.0-beta2 - February 27 2014
* Simplified API generated by XmlProvider.
* Fixed handling of optional elements in XmlProvider.

#### 2.0.0-beta - February 24 2014
* Mono fixes.
* Allow to set the freebase api key globally by using the environment variable FREEBASE_API_KEY
* Fixed handling of optional records in JsonProvider.
* Reduced the number of cases where heterogeneous types are used in JsonProvider.
* Fixed <type> option option being generated on some cases in JsonProvider.
* Treat "", null and missing values in the same way in JsonProvider.
* Fixed homogeneous arrays to have the same null skipping behaviour as heterogeneous arrays in JsonProvider.
* Fixed namespace declarations generating attributes in XmlProvider.
* Fixed CsvProvider generating column names with only a space.
* Return NaN for missing data in WorldBank indicators instead of throwing an exception.
* Don't throw exceptions in JsonValue.AsArray, JsonValue.Properties, and JsonValue.InnerText.

#### 2.0.0-alpha7 - February 20 2014
* Improved name generation algorithm to cope better with acronymns.
* Fixed wrong singularization of words ending with 'uses'.
* Fixed handling of repeated one letter names.
* Improve HTTP error messages.
* Support for more api patterns in ApiaryProvider.
* Tolerate invalid json and missing data in apiary specifications.
* Improved naming of generated types.
* Fixed 'SampleIsList' to work with xml and json spanning multiple lines.
* Fixed handling of nested arrays in JsonProvider.
* Fixed handling of optional arrays in JsonProvider.

#### 2.0.0-alpha6 - February 4 2014
* JsonValue.Post() allows to post the JSON to the specified uri using HTTP.

#### 2.0.0-alpha5 - February 3 2014
* Renamed the 'FSharp.Data.Json.Extensions' module to 'FSharp.Data.JsonExtensions'.
* Renamed the 'FSharp.Data.Csv.Extensions' module to 'FSharp.Data.CsvExtensions'.
* Moved the contents of the 'FSharp.Net', 'FSharp.Data.Csv', and 'FSharp.Data.Json' namespaces to the 'FSharp.Data' namespace.
* Reuse identical types in JsonProvider.
* Improve JsonProvider error messages to include full path of the json part that caused the problem.
* JsonValue.ToString() now formats (indents) the output by default (can be turned off by using SaveOptions.DisableFormatting).

#### 2.0.0-alpha4 - January 30 2014
* Adds specific types for Freebase individuals, so each individual X only has properties P where X.P actually returns interesting data. This makes Individuals much more useful for exploring sparse data, as you can "dot" through an individual and see exactly what properties actually have interesting data. The feature is on by default but can be turned off using UseRefinedTypes=false as a static parameter.
* Individuals10 and Individuals100 views of Freebase individuals, which increases the number of items in the table by 10x and 100x.
* IndividualsAZ view of Freebase individuals, which buckets the individuals by first character of name A-Z, with each bucket containing up to 10,000 individuals.
* Added SendingQuery event which triggers for overall Freebase MQL queries and can be run in the Freebase query editor, instead of for individual REST requests including cursor-advancing requests and documentation requests.
* Renamed CsvProvider and CsvFle 'Data' property to 'Rows'.
* Renamed CsvProvider static parameter 'SafeMode' to 'AssumeMissingValues'.
* Fixed parsing of values wrapped in quotes in arrays and heterogeneous types generated by JsonProvider.
* Added SourceLink support.

#### 2.0.0-alpha3 - December 30 2013
* Fixed the use of samples which also are valid filenames in CsvProvider.
* Allow to specify only the Schema without a Sample in CsvProvider.

#### 2.0.0-alpha2 - December 24 2013
* Support heterogeneous types at the top level in XmlProvider.
* Reference System.Xml.Linq in NuGet package.
* Filter out user domains in Freebase.
* Fix Zlib.Portable being referenced by Nuget on non PCL projects.

#### 2.0.0-alpha - December 15 2013
* Support for F# 3.1 and for new portable class library projects.
* Support for sending HTTP requests with a binary body.
* Support for HTTP compression in portable class library versions (adds dependency on Zlib.Portable).
* Fixed problem when using uri's with encoded slashes (%2F) in the sample parameter of CsvProvider, JsonProvider & XmlProvider.
* CsvProvider now has GetSample static method like the other providers in addition to the default constructor.
* Add AsyncLoad(string uri) and AsyncGetSample() to CsvProvider, JsonProvider and XmlProvider.
* Removed '.AsTuple' member from CsvProvider.
* Renamed 'SampleList' static property to 'SampleIsList'.
* Renamed 'Separator' static property to 'Separators'.
* When 'SampleIsList' is true, a 'GetSamples' method is generated.
* Fixed XmlProvider's SampleIsList not working correctly.
* Fix handling of optional elements in XmlProvider when using multiple samples.
* Fix XmlProvider handling of one letter XML tags.
* Fixed CsvProvider's SafeMode not working when there were more rows than the InferRows limit.
* Exceptions raised by CsvProvider and CsvFile were reporting the wrong line number when reading files with windows line endings.
* CsvInference is now part of the runtime so it can be reused by Deedle.
* Allow currency symbols on decimals.
* Fixed file change notification not invalidating type providers correctly.
* Fix generated code doing repeated work.
* Windows Phone 7 no longer supported.
* Added Japanese documentation.
* Prevent the NuGet package from adding a reference to FSharp.Data.DesignTime.
* Entity types generated by JsonProvider & XmlProvider are now directly below the type provider, instead of under a DomainTypes inner type.
* Source Code now builds under Mono.
* Expose optional parameters from CsvFile & Http methods as optional in C#.

#### 1.1.10 - September 12 2013
* Support for heterogeneous XML attributes.
* Make CsvFile re-entrant. 
* Support for compressed HTTP responses. 
* Fix JSON conversion of 0 and 1 to booleans.

#### 1.1.9 - July 21 2013
* Infer booleans for ints that only manifest 0 and 1.
* Support for partially overriding the Schema in CsvProvider.
* PreferOptionals and SafeMode parameters for CsvProvider.

#### 1.1.8 - July 01 2013
* Fixed problem with portable version of FSharp.Net.Http.

#### 1.1.7 - July 01 2013
* Fixed problem handling enumerates in FreebaseProvider.

#### 1.1.6 - June 30 2013
* Fixed runtime problem accessing optional properties with a JSON null.
* Support for client certificates in FSharp.Net.Http.
* Support for Windows Phone 7.

#### 1.1.5 - May 13 2013
* Performance improvements, support for big csv files, and support for Guid types.
* Save, Filter and Truncate operations for csv files.

#### 1.1.4 - April 13 2013
* Allow to skip rows that don't match the schema in CsvProvider.
* Support for dynamic lookup in CSV files.
* Improvements to FSharp.Net.Http to support cookies and binary files.

#### 1.1.3 - April 08 2013
* Improve Units of Measure support and allow to override the type inference in the CSV Provider.

#### 1.1.2 - March 30 2013
* Update NuGet package links and icon reference.

#### 1.1.1 - February 18 2013
* Update WorldBank internals to support more efficient implementation and FunScript.

#### 1.1.0 - February 18 2013
* Support for Portable Class Libraries and Silverlight.
* Added Freebase provider.
* Improvements to the CSV provider.
* Performance improvements when handling large files.

#### 1.0.13 - January 16 2013
* Fix boolean parsing bug and improve CSV provider.

#### 1.0.12 - January 14 2013
* Minor update in missing fields handling.

#### 1.0.11 - January 14 2013
* Support for different culture settings and CSV parsing according to RFC standard.

#### 1.0.10 - January 06 2013
* CSV provider supports alternative separators and N/A values.

#### 1.0.9 - January 04 2013
* Minor changes to support Experimental release.

#### 1.0.8 - January 04 2013
* Support global unification in XML type provider.

#### 1.0.6 - December 23 2012
* Build the library using .NET 4.0.

#### 1.0.5 - December 20 2012
* CSV provider now supports dates.

#### 1.0.4 - December 17 2012
* Improved method naming.

#### 1.0.2 - December 14 2012
* Improved method naming.

#### 1.0.1 - December 14 2012
* Latest version to match with the documentation.

#### 1.0.0 - December 13 2012
* Initial release<|MERGE_RESOLUTION|>--- conflicted
+++ resolved
@@ -1,15 +1,10 @@
-<<<<<<< HEAD
-#### 2.1.3 - Unreleased
+#### 2.2.1 - Unreleased
 * Tidyied up Html operations. 
 * Changed behaviour of elements to only return HtmlElements, added Nodes variant to replace existing functionality - Breaking change. 
 All previous calls to element -> nodes to keep existing behaviour.
-* Complete rework of HtmlProvider. Will now support micro-schema and nested types. So lists within tables and tables within tables.
- 
-
-#### 2.1.2 - Unreleased
-=======
+* Complete rework of HtmlProvider. Will now support micro-schema and nested types. So lists within tables and tables within tables ect...
+
 #### 2.2.0 - Unreleased
->>>>>>> d7df9f63
 * Added constants for more HTTP methods.
 * Added fix for `thead` element without nested `tr` element.
 * Improved global inference in XmlProvider.
