<Project xmlns="http://schemas.microsoft.com/developer/msbuild/2003">
  <!-- Prevent dotnet template engine to parse this file -->
  <!--/-:cnd:noEmit-->
  <PropertyGroup>
    <!-- make MSBuild track this file for incremental builds. -->
    <!-- ref https://blogs.msdn.microsoft.com/msbuild/2005/09/26/how-to-ensure-changes-to-a-custom-target-file-prompt-a-rebuild/ -->
    <MSBuildAllProjects>$(MSBuildAllProjects);$(MSBuildThisFileFullPath)</MSBuildAllProjects>
    <!-- Mark that this target file has been loaded.  -->
    <IsPaketRestoreTargetsFileLoaded>true</IsPaketRestoreTargetsFileLoaded>
    <PaketToolsPath>$(MSBuildThisFileDirectory)</PaketToolsPath>
    <PaketRootPath>$(MSBuildThisFileDirectory)..\</PaketRootPath>
    <PaketRestoreCacheFile>$(PaketRootPath)paket-files\paket.restore.cached</PaketRestoreCacheFile>
    <PaketLockFilePath>$(PaketRootPath)paket.lock</PaketLockFilePath>
    <MonoPath Condition="'$(MonoPath)' == '' And Exists('/Library/Frameworks/Mono.framework/Commands/mono')">/Library/Frameworks/Mono.framework/Commands/mono</MonoPath>
    <MonoPath Condition="'$(MonoPath)' == ''">mono</MonoPath>
    <!-- Paket command -->
    <PaketExePath Condition=" '$(PaketExePath)' == '' AND Exists('$(PaketRootPath)paket.exe')">$(PaketRootPath)paket.exe</PaketExePath>
    <PaketExePath Condition=" '$(PaketExePath)' == '' ">$(PaketToolsPath)paket.exe</PaketExePath>
    <PaketCommand Condition=" '$(OS)' == 'Windows_NT'">"$(PaketExePath)"</PaketCommand>
    <PaketCommand Condition=" '$(OS)' != 'Windows_NT' ">$(MonoPath) --runtime=v4.0.30319 "$(PaketExePath)"</PaketCommand>

    <!-- .net core fdd -->
    <_PaketExeExtension>$([System.IO.Path]::GetExtension("$(PaketExePath)"))</_PaketExeExtension>
    <PaketCommand Condition=" '$(_PaketExeExtension)' == '.dll' ">dotnet "$(PaketExePath)"</PaketCommand>

    <!-- no extension is a shell script -->
    <PaketCommand Condition=" '$(_PaketExeExtension)' == '' ">"$(PaketExePath)"</PaketCommand>

    <PaketBootStrapperExePath Condition=" '$(PaketBootStrapperExePath)' == '' AND Exists('$(PaketRootPath)paket.bootstrapper.exe')">$(PaketRootPath)paket.bootstrapper.exe</PaketBootStrapperExePath>
    <PaketBootStrapperExePath Condition=" '$(PaketBootStrapperExePath)' == '' ">$(PaketToolsPath)paket.bootstrapper.exe</PaketBootStrapperExePath>
    <PaketBootStrapperCommand Condition=" '$(OS)' == 'Windows_NT'">"$(PaketBootStrapperExePath)"</PaketBootStrapperCommand>
    <PaketBootStrapperCommand Condition=" '$(OS)' != 'Windows_NT' ">$(MonoPath) --runtime=v4.0.30319 "$(PaketBootStrapperExePath)"</PaketBootStrapperCommand>

    <!-- Disable automagic references for F# dotnet sdk -->
    <!-- This will not do anything for other project types -->
    <!-- see https://github.com/fsharp/fslang-design/blob/master/RFCs/FS-1032-fsharp-in-dotnet-sdk.md -->
    <DisableImplicitFSharpCoreReference>true</DisableImplicitFSharpCoreReference>
    <DisableImplicitSystemValueTupleReference>true</DisableImplicitSystemValueTupleReference>
  </PropertyGroup>

  <Target Name="PaketRestore" Condition="'$(PaketRestoreDisabled)' != 'True'" BeforeTargets="_GenerateDotnetCliToolReferenceSpecs;_GenerateProjectRestoreGraphPerFramework;_GenerateRestoreGraphWalkPerFramework;CollectPackageReferences" >

    <!-- Step 1 Check if lockfile is properly restored -->
    <PropertyGroup>
      <PaketRestoreRequired>true</PaketRestoreRequired>
      <NoWarn>$(NoWarn);NU1603;NU1604;NU1605;NU1608</NoWarn>
    </PropertyGroup>

    <!-- Because ReadAllText is slow on osx/linux, try to find shasum and awk -->
    <PropertyGroup>
      <PaketRestoreCachedHasher Condition="'$(OS)' != 'Windows_NT' And '$(PaketRestoreCachedHasher)' == '' And Exists('/usr/bin/shasum') And Exists('/usr/bin/awk')">/usr/bin/shasum "$(PaketRestoreCacheFile)" | /usr/bin/awk '{ print $1 }'</PaketRestoreCachedHasher>
      <PaketRestoreLockFileHasher Condition="'$(OS)' != 'Windows_NT' And '$(PaketRestoreLockFileHash)' == '' And Exists('/usr/bin/shasum') And Exists('/usr/bin/awk')">/usr/bin/shasum "$(PaketLockFilePath)" | /usr/bin/awk '{ print $1 }'</PaketRestoreLockFileHasher>
    </PropertyGroup>

    <!-- If shasum and awk exist get the hashes -->
    <Exec StandardOutputImportance="Low" Condition=" '$(PaketRestoreCachedHasher)' != '' " Command="$(PaketRestoreCachedHasher)" ConsoleToMSBuild='true'>
      <Output TaskParameter="ConsoleOutput" PropertyName="PaketRestoreCachedHash" />
    </Exec>
    <Exec StandardOutputImportance="Low" Condition=" '$(PaketRestoreLockFileHasher)' != '' " Command="$(PaketRestoreLockFileHasher)" ConsoleToMSBuild='true'>
      <Output TaskParameter="ConsoleOutput" PropertyName="PaketRestoreLockFileHash" />
    </Exec>

    <!-- Debug whats going on -->
    <Message Importance="low" Text="calling paket restore with targetframework=$(TargetFramework) targetframeworks=$(TargetFrameworks)" />

    <PropertyGroup Condition="Exists('$(PaketRestoreCacheFile)') ">
      <!-- if no hash has been done yet fall back to just reading in the files and comparing them -->
      <PaketRestoreCachedHash Condition=" '$(PaketRestoreCachedHash)' == '' ">$([System.IO.File]::ReadAllText('$(PaketRestoreCacheFile)'))</PaketRestoreCachedHash>
      <PaketRestoreLockFileHash Condition=" '$(PaketRestoreLockFileHash)' == '' ">$([System.IO.File]::ReadAllText('$(PaketLockFilePath)'))</PaketRestoreLockFileHash>
      <PaketRestoreRequired>true</PaketRestoreRequired>
      <PaketRestoreRequired Condition=" '$(PaketRestoreLockFileHash)' == '$(PaketRestoreCachedHash)' ">false</PaketRestoreRequired>
      <PaketRestoreRequired Condition=" '$(PaketRestoreLockFileHash)' == '' ">true</PaketRestoreRequired>
    </PropertyGroup>

    <PropertyGroup Condition="'$(PaketPropsVersion)' != '5.174.2' ">
      <PaketRestoreRequired>true</PaketRestoreRequired>
    </PropertyGroup>

    <!-- Do a global restore if required -->
    <Exec Command='$(PaketBootStrapperCommand)' Condition="Exists('$(PaketBootStrapperExePath)') AND !(Exists('$(PaketExePath)'))" ContinueOnError="false" />
    <Exec Command='$(PaketCommand) restore' Condition=" '$(PaketRestoreRequired)' == 'true' " ContinueOnError="false" />

    <!-- Step 2 Detect project specific changes -->
    <ItemGroup>
      <MyTargetFrameworks Condition="'$(TargetFramework)' != '' " Include="$(TargetFramework)"></MyTargetFrameworks>
      <!-- Don't include all frameworks when msbuild explicitly asks for a single one -->
      <MyTargetFrameworks Condition="'$(TargetFrameworks)' != '' AND '$(TargetFramework)' == '' " Include="$(TargetFrameworks)"></MyTargetFrameworks>
      <PaketResolvedFilePaths Include="@(MyTargetFrameworks -> '$(MSBuildProjectDirectory)\obj\$(MSBuildProjectFile).%(Identity).paket.resolved')"></PaketResolvedFilePaths>
    </ItemGroup>
    <Message Importance="low" Text="MyTargetFrameworks=@(MyTargetFrameworks) PaketResolvedFilePaths=@(PaketResolvedFilePaths)" />
    <PropertyGroup>
      <PaketReferencesCachedFilePath>$(MSBuildProjectDirectory)\obj\$(MSBuildProjectFile).paket.references.cached</PaketReferencesCachedFilePath>
      <!-- MyProject.fsproj.paket.references has the highest precedence -->
      <PaketOriginalReferencesFilePath>$(MSBuildProjectFullPath).paket.references</PaketOriginalReferencesFilePath>
      <!-- MyProject.paket.references -->
      <PaketOriginalReferencesFilePath Condition=" !Exists('$(PaketOriginalReferencesFilePath)')">$(MSBuildProjectDirectory)\$(MSBuildProjectName).paket.references</PaketOriginalReferencesFilePath>
      <!-- paket.references -->
      <PaketOriginalReferencesFilePath Condition=" !Exists('$(PaketOriginalReferencesFilePath)')">$(MSBuildProjectDirectory)\paket.references</PaketOriginalReferencesFilePath>

      <DoAllResolvedFilesExist>false</DoAllResolvedFilesExist>
      <DoAllResolvedFilesExist Condition="Exists(%(PaketResolvedFilePaths.Identity))">true</DoAllResolvedFilesExist>
      <PaketRestoreRequired>true</PaketRestoreRequired>
      <PaketRestoreRequiredReason>references-file-or-cache-not-found</PaketRestoreRequiredReason>
    </PropertyGroup>

    <!-- Step 2 a Detect changes in references file -->
    <PropertyGroup Condition="Exists('$(PaketOriginalReferencesFilePath)') AND Exists('$(PaketReferencesCachedFilePath)') ">
      <PaketRestoreCachedHash>$([System.IO.File]::ReadAllText('$(PaketReferencesCachedFilePath)'))</PaketRestoreCachedHash>
      <PaketRestoreReferencesFileHash>$([System.IO.File]::ReadAllText('$(PaketOriginalReferencesFilePath)'))</PaketRestoreReferencesFileHash>
      <PaketRestoreRequiredReason>references-file</PaketRestoreRequiredReason>
      <PaketRestoreRequired Condition=" '$(PaketRestoreReferencesFileHash)' == '$(PaketRestoreCachedHash)' ">false</PaketRestoreRequired>
    </PropertyGroup>

    <PropertyGroup Condition="!Exists('$(PaketOriginalReferencesFilePath)') AND !Exists('$(PaketReferencesCachedFilePath)') ">
      <!-- If both don't exist there is nothing to do. -->
      <PaketRestoreRequired>false</PaketRestoreRequired>
    </PropertyGroup>

    <!-- Step 2 b detect relevant changes in project file (new targetframework) -->
    <PropertyGroup Condition=" '$(DoAllResolvedFilesExist)' != 'true' ">
      <PaketRestoreRequired>true</PaketRestoreRequired>
      <PaketRestoreRequiredReason>target-framework '$(TargetFramework)' or '$(TargetFrameworks)' files @(PaketResolvedFilePaths)</PaketRestoreRequiredReason>
    </PropertyGroup>

    <!-- Step 3 Restore project specific stuff if required -->
    <Message Condition=" '$(PaketRestoreRequired)' == 'true' " Importance="low" Text="Detected a change ('$(PaketRestoreRequiredReason)') in the project file '$(MSBuildProjectFullPath)', calling paket restore" />
    <Exec Command='$(PaketCommand) restore --project "$(MSBuildProjectFullPath)" --target-framework "$(TargetFrameworks)"' Condition=" '$(PaketRestoreRequired)' == 'true' AND '$(TargetFramework)' == '' " ContinueOnError="false" />
    <Exec Command='$(PaketCommand) restore --project "$(MSBuildProjectFullPath)" --target-framework "$(TargetFramework)"' Condition=" '$(PaketRestoreRequired)' == 'true' AND '$(TargetFramework)' != '' " ContinueOnError="false" />

    <!-- This shouldn't actually happen, but just to be sure. -->
    <PropertyGroup>
      <DoAllResolvedFilesExist>false</DoAllResolvedFilesExist>
      <DoAllResolvedFilesExist Condition="Exists(%(PaketResolvedFilePaths.Identity))">true</DoAllResolvedFilesExist>
    </PropertyGroup>
    <Error Condition=" '$(DoAllResolvedFilesExist)' != 'true' AND '$(ResolveNuGetPackages)' != 'False' " Text="One Paket file '@(PaketResolvedFilePaths)' is missing while restoring $(MSBuildProjectFile). Please delete 'paket-files/paket.restore.cached' and call 'paket restore'." />

    <!-- Step 4 forward all msbuild properties (PackageReference, DotNetCliToolReference) to msbuild -->
    <ReadLinesFromFile Condition="($(DesignTimeBuild) != true OR '$(PaketPropsLoaded)' != 'true') AND '@(PaketResolvedFilePaths)' != ''" File="%(PaketResolvedFilePaths.Identity)" >
      <Output TaskParameter="Lines" ItemName="PaketReferencesFileLines"/>
    </ReadLinesFromFile>

    <ItemGroup Condition="($(DesignTimeBuild) != true OR '$(PaketPropsLoaded)' != 'true') AND '@(PaketReferencesFileLines)' != '' " >
      <PaketReferencesFileLinesInfo Include="@(PaketReferencesFileLines)" >
        <PackageName>$([System.String]::Copy('%(PaketReferencesFileLines.Identity)').Split(',')[0])</PackageName>
        <PackageVersion>$([System.String]::Copy('%(PaketReferencesFileLines.Identity)').Split(',')[1])</PackageVersion>
        <AllPrivateAssets>$([System.String]::Copy('%(PaketReferencesFileLines.Identity)').Split(',')[4])</AllPrivateAssets>
      </PaketReferencesFileLinesInfo>
      <PackageReference Include="%(PaketReferencesFileLinesInfo.PackageName)">
        <Version>%(PaketReferencesFileLinesInfo.PackageVersion)</Version>
<<<<<<< HEAD
        <PrivateAssets Condition="%(PaketReferencesFileLinesInfo.AllPrivateAssets) == 'true'">All</PrivateAssets>
        <ExcludeAssets Condition="%(PaketReferencesFileLinesInfo.AllPrivateAssets) == 'exclude'">runtime</ExcludeAssets>
=======
        <PrivateAssets Condition=" ('%(PaketReferencesFileLinesInfo.AllPrivateAssets)' == 'true') Or ('$(PackAsTool)' == 'true') ">All</PrivateAssets>
        <ExcludeAssets Condition="%(PaketReferencesFileLinesInfo.AllPrivateAssets) == 'exclude'">runtime</ExcludeAssets>
        <Publish Condition=" '$(PackAsTool)' == 'true' ">true</Publish>
>>>>>>> eaea3dfe
      </PackageReference>
    </ItemGroup>

    <PropertyGroup>
      <PaketCliToolFilePath>$(MSBuildProjectDirectory)/obj/$(MSBuildProjectFile).paket.clitools</PaketCliToolFilePath>
    </PropertyGroup>

    <ReadLinesFromFile File="$(PaketCliToolFilePath)" >
      <Output TaskParameter="Lines" ItemName="PaketCliToolFileLines"/>
    </ReadLinesFromFile>

    <ItemGroup Condition=" '@(PaketCliToolFileLines)' != '' " >
      <PaketCliToolFileLinesInfo Include="@(PaketCliToolFileLines)" >
        <PackageName>$([System.String]::Copy('%(PaketCliToolFileLines.Identity)').Split(',')[0])</PackageName>
        <PackageVersion>$([System.String]::Copy('%(PaketCliToolFileLines.Identity)').Split(',')[1])</PackageVersion>
      </PaketCliToolFileLinesInfo>
      <DotNetCliToolReference Include="%(PaketCliToolFileLinesInfo.PackageName)">
        <Version>%(PaketCliToolFileLinesInfo.PackageVersion)</Version>
      </DotNetCliToolReference>
    </ItemGroup>

    <!-- Disabled for now until we know what to do with runtime deps - https://github.com/fsprojects/Paket/issues/2964
    <PropertyGroup>
      <RestoreConfigFile>$(MSBuildProjectDirectory)/obj/$(MSBuildProjectFile).NuGet.Config</RestoreConfigFile>
    </PropertyGroup> -->

  </Target>

  <Target Name="PaketDisableDirectPack" AfterTargets="_IntermediatePack" BeforeTargets="GenerateNuspec" Condition="('$(IsPackable)' == '' Or '$(IsPackable)' == 'true') And Exists('$(MSBuildProjectDirectory)/obj/$(MSBuildProjectFile).references')" >
    <PropertyGroup>
      <ContinuePackingAfterGeneratingNuspec>false</ContinuePackingAfterGeneratingNuspec>
    </PropertyGroup>
  </Target>

  <Target Name="PaketOverrideNuspec" AfterTargets="GenerateNuspec" Condition="('$(IsPackable)' == '' Or '$(IsPackable)' == 'true') And Exists('$(MSBuildProjectDirectory)/obj/$(MSBuildProjectFile).references')" >
    <ItemGroup>
      <_NuspecFilesNewLocation Include="$(BaseIntermediateOutputPath)$(Configuration)\*.nuspec"/>
    </ItemGroup>

    <PropertyGroup>
      <PaketProjectFile>$(MSBuildProjectDirectory)/$(MSBuildProjectFile)</PaketProjectFile>
      <ContinuePackingAfterGeneratingNuspec>true</ContinuePackingAfterGeneratingNuspec>
      <UseNewPack>false</UseNewPack>
      <UseNewPack Condition=" '$(NuGetToolVersion)' != '4.0.0' ">true</UseNewPack>
      <AdjustedNuspecOutputPath>$(BaseIntermediateOutputPath)$(Configuration)</AdjustedNuspecOutputPath>
      <AdjustedNuspecOutputPath Condition="@(_NuspecFilesNewLocation) == ''">$(BaseIntermediateOutputPath)</AdjustedNuspecOutputPath>
    </PropertyGroup>

    <ItemGroup>
      <_NuspecFiles Include="$(AdjustedNuspecOutputPath)\*.nuspec"/>
    </ItemGroup>

    <Exec Command='$(PaketCommand) fix-nuspecs files "@(_NuspecFiles)" project-file "$(PaketProjectFile)" ' Condition="@(_NuspecFiles) != ''" />

    <ConvertToAbsolutePath Condition="@(_NuspecFiles) != ''" Paths="@(_NuspecFiles)">
      <Output TaskParameter="AbsolutePaths" PropertyName="NuspecFileAbsolutePath" />
    </ConvertToAbsolutePath>


    <!-- Call Pack -->
    <PackTask Condition="$(UseNewPack)"
              PackItem="$(PackProjectInputFile)"
              PackageFiles="@(_PackageFiles)"
              PackageFilesToExclude="@(_PackageFilesToExclude)"
              PackageVersion="$(PackageVersion)"
              PackageId="$(PackageId)"
              Title="$(Title)"
              Authors="$(Authors)"
              Description="$(Description)"
              Copyright="$(Copyright)"
              RequireLicenseAcceptance="$(PackageRequireLicenseAcceptance)"
              LicenseUrl="$(PackageLicenseUrl)"
              ProjectUrl="$(PackageProjectUrl)"
              IconUrl="$(PackageIconUrl)"
              ReleaseNotes="$(PackageReleaseNotes)"
              Tags="$(PackageTags)"
              DevelopmentDependency="$(DevelopmentDependency)"
              BuildOutputInPackage="@(_BuildOutputInPackage)"
              TargetPathsToSymbols="@(_TargetPathsToSymbols)"
              TargetFrameworks="@(_TargetFrameworks)"
              AssemblyName="$(AssemblyName)"
              PackageOutputPath="$(PackageOutputAbsolutePath)"
              IncludeSymbols="$(IncludeSymbols)"
              IncludeSource="$(IncludeSource)"
              PackageTypes="$(PackageType)"
              IsTool="$(IsTool)"
              RepositoryUrl="$(RepositoryUrl)"
              RepositoryType="$(RepositoryType)"
              SourceFiles="@(_SourceFiles->Distinct())"
              NoPackageAnalysis="$(NoPackageAnalysis)"
              MinClientVersion="$(MinClientVersion)"
              Serviceable="$(Serviceable)"
              FrameworkAssemblyReferences="@(_FrameworkAssemblyReferences)"
              ContinuePackingAfterGeneratingNuspec="$(ContinuePackingAfterGeneratingNuspec)"
              NuspecOutputPath="$(AdjustedNuspecOutputPath)"
              IncludeBuildOutput="$(IncludeBuildOutput)"
              BuildOutputFolder="$(BuildOutputTargetFolder)"
              ContentTargetFolders="$(ContentTargetFolders)"
              RestoreOutputPath="$(RestoreOutputAbsolutePath)"
              NuspecFile="$(NuspecFileAbsolutePath)"
              NuspecBasePath="$(NuspecBasePath)"
              NuspecProperties="$(NuspecProperties)"/>

    <PackTask Condition="! $(UseNewPack)"
              PackItem="$(PackProjectInputFile)"
              PackageFiles="@(_PackageFiles)"
              PackageFilesToExclude="@(_PackageFilesToExclude)"
              PackageVersion="$(PackageVersion)"
              PackageId="$(PackageId)"
              Title="$(Title)"
              Authors="$(Authors)"
              Description="$(Description)"
              Copyright="$(Copyright)"
              RequireLicenseAcceptance="$(PackageRequireLicenseAcceptance)"
              LicenseUrl="$(PackageLicenseUrl)"
              ProjectUrl="$(PackageProjectUrl)"
              IconUrl="$(PackageIconUrl)"
              ReleaseNotes="$(PackageReleaseNotes)"
              Tags="$(PackageTags)"
              TargetPathsToAssemblies="@(_TargetPathsToAssemblies->'%(FinalOutputPath)')"
              TargetPathsToSymbols="@(_TargetPathsToSymbols)"
              TargetFrameworks="@(_TargetFrameworks)"
              AssemblyName="$(AssemblyName)"
              PackageOutputPath="$(PackageOutputAbsolutePath)"
              IncludeSymbols="$(IncludeSymbols)"
              IncludeSource="$(IncludeSource)"
              PackageTypes="$(PackageType)"
              IsTool="$(IsTool)"
              RepositoryUrl="$(RepositoryUrl)"
              RepositoryType="$(RepositoryType)"
              SourceFiles="@(_SourceFiles->Distinct())"
              NoPackageAnalysis="$(NoPackageAnalysis)"
              MinClientVersion="$(MinClientVersion)"
              Serviceable="$(Serviceable)"
              AssemblyReferences="@(_References)"
              ContinuePackingAfterGeneratingNuspec="$(ContinuePackingAfterGeneratingNuspec)"
              NuspecOutputPath="$(AdjustedNuspecOutputPath)"
              IncludeBuildOutput="$(IncludeBuildOutput)"
              BuildOutputFolder="$(BuildOutputTargetFolder)"
              ContentTargetFolders="$(ContentTargetFolders)"
              RestoreOutputPath="$(RestoreOutputAbsolutePath)"
              NuspecFile="$(NuspecFileAbsolutePath)"
              NuspecBasePath="$(NuspecBasePath)"
              NuspecProperties="$(NuspecProperties)"/>
  </Target>
  <!--/+:cnd:noEmit-->
</Project><|MERGE_RESOLUTION|>--- conflicted
+++ resolved
@@ -147,14 +147,9 @@
       </PaketReferencesFileLinesInfo>
       <PackageReference Include="%(PaketReferencesFileLinesInfo.PackageName)">
         <Version>%(PaketReferencesFileLinesInfo.PackageVersion)</Version>
-<<<<<<< HEAD
-        <PrivateAssets Condition="%(PaketReferencesFileLinesInfo.AllPrivateAssets) == 'true'">All</PrivateAssets>
-        <ExcludeAssets Condition="%(PaketReferencesFileLinesInfo.AllPrivateAssets) == 'exclude'">runtime</ExcludeAssets>
-=======
         <PrivateAssets Condition=" ('%(PaketReferencesFileLinesInfo.AllPrivateAssets)' == 'true') Or ('$(PackAsTool)' == 'true') ">All</PrivateAssets>
         <ExcludeAssets Condition="%(PaketReferencesFileLinesInfo.AllPrivateAssets) == 'exclude'">runtime</ExcludeAssets>
         <Publish Condition=" '$(PackAsTool)' == 'true' ">true</Publish>
->>>>>>> eaea3dfe
       </PackageReference>
     </ItemGroup>
 
