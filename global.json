{
  "sdk": {
<<<<<<< HEAD
      "version": "7.0.200",
      "rollForward": "latestFeature"
=======
    "version": "8.0.400",
    "rollForward": "major"
>>>>>>> a7de354d
  }
}<|MERGE_RESOLUTION|>--- conflicted
+++ resolved
@@ -1,11 +1,6 @@
 {
   "sdk": {
-<<<<<<< HEAD
-      "version": "7.0.200",
-      "rollForward": "latestFeature"
-=======
     "version": "8.0.400",
     "rollForward": "major"
->>>>>>> a7de354d
   }
 }