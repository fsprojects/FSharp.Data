<?xml version="1.0" encoding="utf-8"?>
<Project Sdk="Microsoft.NET.Sdk">
  <PropertyGroup>
    <TargetFramework>net8.0</TargetFramework>
    <IsPackable>false</IsPackable>
    <!-- Tests won't run without this, at least on OSX, see https://github.com/NuGet/Home/issues/4837#issuecomment-354536302 -->
    <CopyLocalLockFileAssemblies>true</CopyLocalLockFileAssemblies>
    <TreatWarningsAsErrors>true</TreatWarningsAsErrors>
    <GenerateProgramFile>false</GenerateProgramFile>
    <OtherFlags>$(OtherFlags) --warnon:1182 --nowarn:44</OtherFlags>
    <!-- always have tailcalls on for design time compiler add-in to allow repo to compile in DEBUG, see https://github.com/fsprojects/FSharp.Data/issues/1410 -->
    <Tailcalls>true</Tailcalls>
  </PropertyGroup>
  <ItemGroup>
    <FrameworkReference Include="Microsoft.AspNetCore.App" />
  </ItemGroup>
  <ItemGroup>
    <EmbeddedResource Include="../FSharp.Data.Tests/Data/**/*.*">
      <CopyToOutputDirectory>PreserveNewest</CopyToOutputDirectory>
    </EmbeddedResource>
    <Compile Include="Http.fs" />
    <Compile Include="HttpRequestHeaders.fs" />
    <Compile Include="NameUtils.fs" />
    <Compile Include="Pluralizer.fs" />
    <Compile Include="IOTests.fs" />
    <Compile Include="TextConversions.fs" />
    <Compile Include="Caching.fs" />
    <Compile Include="TextRuntime.fs" />
    <Compile Include="JsonValue.fs" />
    <Compile Include="JsonParserProperties.fs" />
    <Compile Include="JsonConversions.fs" />
    <Compile Include="JsonRuntime.fs" />
    <Compile Include="JsonSchema.fs" />
    <Compile Include="CsvReader.fs" />
    <Compile Include="CsvFile.fs" />
    <Compile Include="HtmlCharRefs.fs" />
    <Compile Include="HtmlParser.fs" />
    <Compile Include="HtmlOperations.fs" />
    <Compile Include="HtmlAttributeExtensions.fs" />
    <Compile Include="HtmlCssSelectors.fs" />
<<<<<<< HEAD
    <Compile Include="StructuralTypes.fs" />
=======
    <Compile Include="BaseTypesHtmlDocument.fs" />
>>>>>>> ca550e78
    <Compile Include="XmlExtensions.fs" />
    <Compile Include="WorldBankRuntime.fs" />
    <Compile Include="Program.fs" />
  </ItemGroup>
  <ItemGroup>
    <None Include="paket.references" />
  </ItemGroup>
  <ItemGroup>
    <ProjectReference Include="..\..\src\FSharp.Data.Http\FSharp.Data.Http.fsproj" />
    <ProjectReference Include="..\..\src\FSharp.Data.Runtime.Utilities\FSharp.Data.Runtime.Utilities.fsproj" />
    <ProjectReference Include="..\..\src\FSharp.Data.Json.Core\FSharp.Data.Json.Core.fsproj" />
    <ProjectReference Include="..\..\src\FSharp.Data.Xml.Core\FSharp.Data.Xml.Core.fsproj" />
    <ProjectReference Include="..\..\src\FSharp.Data.Csv.Core\FSharp.Data.Csv.Core.fsproj" />
    <ProjectReference Include="..\..\src\FSharp.Data.Html.Core\FSharp.Data.Html.Core.fsproj" />
    <ProjectReference Include="..\..\src\FSharp.Data.WorldBank.Core\FSharp.Data.WorldBank.Core.fsproj" />
  </ItemGroup>
  <ItemGroup>
    <PackageReference Update="FSharp.Core" Version="6.0.1" />
  </ItemGroup>
  <ItemGroup>
    <PackageReference Include="coverlet.collector" Version="6.0.4">
      <IncludeAssets>runtime; build; native; contentfiles; analyzers; buildtransitive</IncludeAssets>
      <PrivateAssets>all</PrivateAssets>
    </PackageReference>
    <PackageReference Include="coverlet.msbuild" Version="6.0.4">
      <IncludeAssets>runtime; build; native; contentfiles; analyzers; buildtransitive</IncludeAssets>
      <PrivateAssets>all</PrivateAssets>
    </PackageReference>
  </ItemGroup>
  <Import Project="..\..\.paket\Paket.Restore.targets" />
</Project><|MERGE_RESOLUTION|>--- conflicted
+++ resolved
@@ -38,11 +38,8 @@
     <Compile Include="HtmlOperations.fs" />
     <Compile Include="HtmlAttributeExtensions.fs" />
     <Compile Include="HtmlCssSelectors.fs" />
-<<<<<<< HEAD
     <Compile Include="StructuralTypes.fs" />
-=======
     <Compile Include="BaseTypesHtmlDocument.fs" />
->>>>>>> ca550e78
     <Compile Include="XmlExtensions.fs" />
     <Compile Include="WorldBankRuntime.fs" />
     <Compile Include="Program.fs" />
