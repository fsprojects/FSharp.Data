--- conflicted
+++ resolved
@@ -37,11 +37,8 @@
     <Compile Include="HtmlOperations.fs" />
     <Compile Include="HtmlAttributeExtensions.fs" />
     <Compile Include="HtmlCssSelectors.fs" />
-<<<<<<< HEAD
     <Compile Include="StructuralTypes.fs" />
-=======
     <Compile Include="XmlExtensions.fs" />
->>>>>>> a27f9bfe
     <Compile Include="WorldBankRuntime.fs" />
     <Compile Include="Program.fs" />
   </ItemGroup>
