﻿#if INTERACTIVE
#r "../../bin/net45/FSharp.Data.dll"
#r "../../packages/NUnit/lib/net45/nunit.framework.dll"
#r "../../packages/FsUnit/lib/net46/FsUnit.NUnit.dll"
<<<<<<< HEAD
#else 
=======
#else
>>>>>>> c0a656ea
module FSharp.Data.Tests.CsvProvider
#endif

open NUnit.Framework
open FsUnit
open System
open System.IO
open FSharp.Data.UnitSystems.SI.UnitNames
open FSharp.Data

let [<Literal>] simpleCsv = """
  Column1,Column2,Column3
  TRUE,no,3
  "yes", "false", 1.92 """

type SimpleCsv = CsvProvider<simpleCsv>

[<Test>]
let ``Bool column correctly inferred and accessed`` () = 
  let csv = SimpleCsv.GetSample()
  let first = csv.Rows |> Seq.head
  let actual:bool = first.Column1
  actual |> should be True

[<Test>]
let ``Decimal column correctly inferred and accessed`` () = 
  let csv = SimpleCsv.GetSample()
  let first = csv.Rows |> Seq.head
  let actual:decimal = first.Column3
  actual |> should equal 3.0M

[<Test>]
let ``Guid column correctly inferred and accessed from mislabeled TSV`` () = 
  let csv = CsvProvider<"Data/TabSeparated.csv", HasHeaders=false>.GetSample()
  let first = csv.Rows |> Seq.head
  let actual:Guid option = first.Column3
  actual |> should equal (Some (Guid.Parse("f1b1cf71-bd35-4e99-8624-24a6e15f133a")))

[<Test>]
let ``Guid column correctly infered and accessed`` () = 
  let csv = CsvProvider<"Data/LastFM.tsv", HasHeaders=false>.GetSample()
  let first = csv.Rows |> Seq.head
  let actual:Guid option = first.Column3
  actual |> should equal (Some (Guid.Parse("f1b1cf71-bd35-4e99-8624-24a6e15f133a")))

let [<Literal>] csvWithGermanDate = """Preisregelung_ID;Messgebiet_Nr;gueltig_seit;gueltig_bis;ID;Status_ID;Internet;Bemerkung;Erfasser;Ersterfassung;letzte_Pruefung;letzte_Aenderung
1;184370001;01.01.2006;30.09.2007;3;2300;;;1;27.09.2006;11.07.2008;11.07.2008
2;214230001;01.02.2006;20.03.2007;2;2000;;;1;27.09.2006;28.11.2007;10.04.2007"""

[<Test>]
let ``Inference of german dates`` () = 
  let csv = CsvProvider<csvWithGermanDate, ";", InferRows = 0, Culture = "de-DE">.GetSample()
  let rows = csv.Rows |> Seq.toArray
  
  let row = rows.[1]
  
  let d1:DateTime = row.Gueltig_seit
  d1 |> should equal (DateTime(2006,02,01))

let [<Literal>] csvWithEmptyValues = """
Float1,Float2,Float3,Float4,Int,Float5,Float6,Date
1,1,1,1,,,,
2.0,#N/A,,1,1,1,,2010-01-10
,,2.0,#N/A,1,#N/A,2.0,"""

[<Test>]
let ``Inference of numbers with empty values`` () = 
  let csv = CsvProvider<csvWithEmptyValues>.GetSample()
  let rows = csv.Rows |> Seq.toArray
  
  let row = rows.[0]
  
  let f1:float = row.Float1
  let f2:float = row.Float2
  let f3:float = row.Float3
  let f4:float = row.Float4
  let i:Nullable<int> = row.Int
  let f5:float = row.Float5
  let f6:float = row.Float6
  let d:option<DateTime> = row.Date
  
  let expected = 1.0, 1.0, 1.0, 1.0, Nullable<int>(), Double.NaN, Double.NaN, (None: DateTime option)
  let actual = row.Float1, row.Float2, row.Float3, row.Float4, row.Int, row.Float5, row.Float6, row.Date    
  actual |> should equal expected

  let row = rows.[1]
  let expected = 2.0, Double.NaN, Double.NaN, 1.0, Nullable 1, 1.0, Double.NaN, Some(new DateTime(2010, 01,10)) 
  let actual = row.Float1, row.Float2, row.Float3, row.Float4, row.Int, row.Float5, row.Float6, row.Date
  actual |> should equal expected

  let row = rows.[2]
  let expected = Double.NaN, Double.NaN, 2.0, Double.NaN, Nullable 1, Double.NaN, 2.0, (None: DateTime option)
  let actual = row.Float1, row.Float2, row.Float3, row.Float4, row.Int, row.Float5, row.Float6, row.Date
  actual |> should equal expected

[<Test>] 
let ``Can create type for small document``() =
  let csv = CsvProvider<"Data/SmallTest.csv">.GetSample()
  let row1 = csv.Rows |> Seq.head 
  row1.Distance |> should equal 50.<metre>
  let time = row1.Time
  time |> should equal 3.7<second>

[<Test>]
let ``CsvFile.Rows is re-entrant if the underlying stream is``() =
  let csv = CsvFile.Load(Path.Combine(__SOURCE_DIRECTORY__, "Data/SmallTest.csv"))
  let twice = [ yield! csv.Rows; yield! csv.Rows ]
  twice |> Seq.length |> should equal 6

[<Test>] 
let ``Can parse sample file with whitespace in the name``() =
  let csv = CsvProvider<"Data/file with spaces.csv">.GetSample()
  let row1 = csv.Rows |> Seq.head 
  row1.Distance |> should equal 50.<metre>
  let time = row1.Time
  time |> should equal 3.7<second>

[<Test>]
let ``Infers type of an emtpy CSV file`` () = 
  let csv = CsvProvider<"Column1, Column2">.GetSample()
  let actual : string list = [ for r in csv.Rows -> r.Column1 ]
  actual |> should equal []

[<Test>]
let ``Does not treat invariant culture number such as 3.14 as a date in cultures using 3,14`` () =
  let csv = CsvProvider<"Data/DnbHistoriskeKurser.csv", ",", 10, Culture="fr-FR">.GetSample()
  let row = csv.Rows |> Seq.head
  (row.Dato, row.USD) |> should equal (DateTime(2013, 2, 7), "5.4970")

[<Test>]
let ``Empty lines are skipped and don't make everything optional`` () =
  let csv = CsvProvider<"Data/banklist.csv">.GetSample()
  let row = csv.Rows |> Seq.head
  row.``Bank Name`` |> should equal "Alabama Trust Bank, National Association"
  row.``CERT #`` |> should equal 35224

[<Literal>]
let csvWithRepeatedAndEmptyColumns = """Foo3,Foo3,Bar,
,2,3,
,4,6,"""

[<Test>]
let ``Repeated and empty column names``() = 
  let csv = CsvProvider<csvWithRepeatedAndEmptyColumns>.GetSample()
  let row = csv.Rows |> Seq.head
  row.Foo3.GetType() |> should equal typeof<string>
  row.Foo4.GetType() |> should equal typeof<int>
  row.Bar.GetType() |> should equal typeof<int>
  row.Column4.GetType() |> should equal typeof<string>  

[<Literal>]
let csvWithSpuriousTrailingEmptyHeaderColumn = """A,B,C,
1,2,3
4,5,6"""

[<Test>]
let ``Header with trailing empty column that doesn't appear in data rows``()=
  let csv = CsvProvider<csvWithSpuriousTrailingEmptyHeaderColumn>.GetSample()
  let row = csv.Rows |> Seq.head
  row |> should equal (1,2,3)
  let row = csv.Rows |> Seq.skip 1 |> Seq.head
  row |> should equal (4,5,6)

[<Literal>]
let csvWithLegitimateTrailingEmptyColumn = """A,B,C,
1,2,3,4
5,6,7,8"""

[<Test>]
let ``Header with trailing empty column that does appear in data rows``() =
  let csv = CsvProvider<csvWithLegitimateTrailingEmptyColumn>.GetSample()
  let row = csv.Rows |> Seq.head
  row |> should equal (1,2,3,4)
  let row = csv.Rows |> Seq.skip 1 |> Seq.head
  row |> should equal (5,6,7,8)
  
let [<Literal>] simpleCsvNoHeaders = """
TRUE,no,3
"yes", "false", 1.92 """

[<Test>]
let ``Columns correctly inferred and accessed when headers are missing`` () = 
    let csv = CsvProvider<simpleCsvNoHeaders, HasHeaders=false>.GetSample()
    let row = csv.Rows |> Seq.head
    let col1:bool = row.Column1
    let col2:bool = row.Column2
    let col3:decimal = row.Column3
    col1 |> should equal true
    col2 |> should equal false
    col3 |> should equal 3.0M
    let row = csv.Rows |> Seq.skip 1 |> Seq.head
    let col1:bool = row.Column1
    let col2:bool = row.Column2
    let col3:decimal = row.Column3
    col1 |> should equal true
    col2 |> should equal false
    col3 |> should equal 1.92M

[<Test>]
let ``IgnoreErrors skips lines with wrong number of columns`` () = 
    let csv = CsvProvider<"a,b,c\n1,2\n0,1,2,3,4\n2,3,4", IgnoreErrors=true>.GetSample()
    let row = csv.Rows |> Seq.head
    row |> should equal (2,3,4)

[<Test>]
let ``Lines with wrong number of columns throw exception when ignore errors is set to false`` () = 
    let csv = CsvProvider<"a,b,c">.Parse("a,b,c\n1,2\n0,1,2,3,4\n2,3,4")
    (fun () -> csv.Rows |> Seq.head |> ignore) |> should throw typeof<Exception>

[<Test>]
let ``IgnoreErrors skips lines with wrong number of columns when there's no header`` () = 
    let csv = CsvProvider<"1,2\n0,1,2,3,4\n2,3,4\n5,6", IgnoreErrors=true, HasHeaders=false>.GetSample()
    let row1 = csv.Rows |> Seq.head
    let row2 = csv.Rows |> Seq.skip 1 |> Seq.head
    row1 |> should equal (1,2)
    row2 |> should equal (5,6)

[<Test>]
let ``IgnoreErrors skips lines with wrong types`` () = 
    let csv = CsvProvider<"a (int),b (int),c (int)\nx,y,c\n2,3,4", IgnoreErrors=true>.GetSample()
    let row = csv.Rows |> Seq.head
    row |> should equal (2,3,4)

[<Test>]
let ``Lines with wrong types throw exception when ignore errors is set to false`` () = 
    let csv = CsvProvider<"a (int),b (int),c (int)\nx,y,z\n2,3,4">.GetSample()
    (fun () -> csv.Rows |> Seq.head |> ignore) |> should throw typeof<Exception>

[<Test>]
let ``Columns explicitly overrided to string option should return None when empty or whitespace`` () = 
    let csv = CsvProvider<"a,b,c\n , ,1\na,b,2",Schema=",string option,int option">.GetSample()
    let rows = csv.Rows |> Seq.toArray
    let row1 = rows.[0]
    let row2 = rows.[1]
    row1.A |> should equal ""
    row1.B |> should equal None
    row1.C |> should equal (Some 1)
    row2 |> should equal ("a", Some "b", Some 2)

[<Test>]
let ``NaN's should work correctly when using option types`` () = 
    let csv = CsvProvider<"a,b\n1,\n:,1.0", Schema="float option,float option">.GetSample()
    let rows = csv.Rows |> Seq.toArray
    let row1 = rows.[0]
    let row2 = rows.[1]
    row1.A |> should equal (Some 1.0)
    row1.B |> should equal None
    row2.A |> should equal None
    row2.B |> should equal (Some 1.0)
    
[<Test>]
let ``Currency symbols on decimal columns should work``() =
    let csv = CsvProvider<"$66.92,0.9458,Jan-13,0,0,0,1", HasHeaders=false, Culture="en-US">.GetSample()
    let row = csv.Rows |> Seq.head
    row.Column1 : decimal |> should equal 66.92M

[<Test>]
let ``AssumeMissingValues works when inferRows limit is reached``() = 
    let errorMessage =
        try
            (CsvProvider<"Data/Adwords.csv", InferRows=4>.GetSample().Rows
             |> Seq.skip 4 |> Seq.head).``Parent ID``.ToString()
        with e -> e.Message
    errorMessage |> should equal "Couldn't parse row 5 according to schema: Parent ID is missing"

    let rowWithMissingParentIdNullable = 
        CsvProvider<"Data/Adwords.csv", InferRows=4, AssumeMissingValues=true>.GetSample().Rows
        |> Seq.skip 4 |> Seq.head
    let parentId : Nullable<int> = rowWithMissingParentIdNullable.``Parent ID``
    parentId |> should equal null

    let rowWithMissingParentIdOptional = 
        CsvProvider<"Data/Adwords.csv", InferRows=4, AssumeMissingValues=true, PreferOptionals=true>.GetSample().Rows
        |> Seq.skip 4 |> Seq.head
    let parentId : Option<int> = rowWithMissingParentIdOptional.``Parent ID``
    parentId |> should equal None

type CsvWithSampleWhichIsAValidFilename = CsvProvider<Sample="1;2;3", HasHeaders=false, Separators=";">

[<Test>]
let ``Sample which also is a valid filename``() = 
    let row = CsvWithSampleWhichIsAValidFilename.GetSample().Rows |> Seq.exactlyOne
    row.Column1 |> should equal 1
    row.Column2 |> should equal 2
    row.Column3 |> should equal 3

type CsvWithoutSample = CsvProvider<Schema="category (string), id (string), timestamp (string)", HasHeaders=false>

[<Test>]
let ``Csv without sample``() = 
    let row = CsvWithoutSample.Parse("1,2,3").Rows |> Seq.exactlyOne
    row.Category |> should equal "1"
    row.Id |> should equal "2"
    row.Timestamp |> should equal "3"

type UTF8 = CsvProvider<"Data/cp932.csv", Culture = "ja-JP", HasHeaders = true, MissingValues = "NaN (非数値)">

[<Test>]
let ``Uses UTF8 for sample file when encoding not specified``() =
    let utf8 = UTF8.GetSample()
    let row2 = utf8.Rows |> Seq.skip 1 |> Seq.head
    row2 |> should equal (2, "NaN (�񐔒l)")

#if !NETCOREAPP2_0 // "No data is available for encoding 932. For information on defining a custom encoding, see the documentation for the Encoding.RegisterProvider method."
type CP932 = CsvProvider<"Data/cp932.csv", Culture = "ja-JP", Encoding = "932", HasHeaders = true, MissingValues = "NaN (非数値)">

[<Test>]
<<<<<<< HEAD
[<Ignore("Disabled for now - appears to fail on .NET Core 2.0 - No data is available for encoding 932 - and also has issues on .NET Framework 4.6. ")>]
=======
//[<Ignore("Disabled for now - appears to fail on .NET Core 2.0 - No data is available for encoding 932 - and also has issues on .NET Framework 4.6. ")>]
>>>>>>> c0a656ea
let ``Respects encoding when specified``() =
    let cp932 = CP932.GetSample()
    let row2 = cp932.Rows |> Seq.skip 1 |> Seq.head
    row2 |> should equal (2, Double.NaN)
#endif

[<Test>]
let ``Disposing CsvProvider shouldn't throw``() =
    let csv = 
        use csv = CsvProvider<"Data/TabSeparated.csv", HasHeaders=false>.GetSample()
        csv.Rows |> Seq.iter (fun x -> ())
    ()

[<Test>]
let ``Whitespace is considered null, not string``() =
    let rows = CsvProvider<"  ,2.3  \n 1,\t", HasHeaders=false>.GetSample().Rows |> Seq.toArray
    rows.[0].Column1 |> should equal null
    rows.[1].Column1 |> should equal (Nullable 1)
    rows.[0].Column2 |> should equal 2.3M
    rows.[1].Column2 |> should equal (Double.NaN)

[<Test>]
let ``Extra whitespace is not removed``() =
    let rows = CsvProvider<" a ,2.3  \n 1,\tb", HasHeaders=false>.GetSample().Rows |> Seq.toArray
    rows.[0].Column1 |> should equal " a "
    rows.[1].Column1 |> should equal " 1"
    rows.[0].Column2 |> should equal "2.3  "
    rows.[1].Column2 |> should equal "\tb"

let [<Literal>] percentageCsv = """
  Column1,Column2,Column3
  TRUE,no,3
  "yes", "false", 1.92%"""
  
type PercentageCsv = CsvProvider<percentageCsv>

[<Test>]
let ``Can handle percentages in the values``() = 
    let data = PercentageCsv.GetSample().Rows |> Seq.item 1
    data.Column3 |> should equal 1.92M

let [<Literal>] currency = """
  Column1,Column2,Column3
  £1, $2, £3
  £4, $5, £6"""

type Currency = CsvProvider<currency>

[<Test>]
let ``Can handle currency in the values``() = 
   let data = Currency.GetSample().Rows |> Seq.head
   data.Column3 |> should equal 3M

[<Test>]
let ``Can parse http://databank.worldbank.org/data/download/GDP.csv``() = 
   let gdp = new CsvProvider<"Data/GDP.csv", SkipRows=3, MissingValues="..">()
   let firstRow = gdp.Rows |> Seq.head
   firstRow.Ranking |> should equal 1
   firstRow.Column1 |> should equal "USA"
   firstRow.Economy |> should equal "United States"   
   firstRow.``US dollars)`` |> should equal 16800000.


let [<Literal>] simpleWithStrCsv = """
  Column1,ColumnB,Column3
  TRUE,abc,3
  "yes","Freddy", 1.92 """


type SimpleWithStrCsv = CsvProvider<simpleWithStrCsv>

[<Test>]
let ``Can duplicate own rows``() = 
  let csv = SimpleWithStrCsv.GetSample()
  let csv' = csv.Append csv.Rows
  let out = csv'.SaveToString()
  let reParsed = SimpleWithStrCsv.Parse(out)
  reParsed.Rows |> Seq.length |> should equal 4
  let row = reParsed.Rows |> Seq.item 3
  row.Column1 |> should equal true
  row.ColumnB |> should equal "Freddy"
  row.Column3 |> should equal 1.92

[<Test>]
let ``Create particular row``() = 
  let row = new SimpleWithStrCsv.Row(true, "Second col", 42.5M)

  row.Column1 |> should equal true
  row.ColumnB |> should equal "Second col"
  row.Column3 |> should equal 42.5M

[<Test>]
let ``Can set created rows``() = 
  let row1 = new SimpleWithStrCsv.Row(true, "foo", 1.3M)
  let row2 = new SimpleWithStrCsv.Row(column1 = false, columnB = "foo", column3 = 42M)
  let csv = new SimpleWithStrCsv([row1; row2])
  csv.Rows |> Seq.item 0 |> should equal row1
  csv.Rows |> Seq.item 1 |> should equal row2

  csv.Headers.Value.[1]  |> should equal "ColumnB"
  let s = csv.SaveToString()
  s |> should not' (equal "")


type CsvUom = CsvProvider<"Data/SmallTest.csv">
[<Test>] 
let ``Can create new csv row with units of measure``() =
  let row = new CsvUom.Row("name", 3.5M<metre>, 27M<Data.UnitSystems.SI.UnitSymbols.s>)
  row.Distance |> should equal 3.5M<metre>
  
[<Test>]
let ``Parse single row``() = 
  let rows = SimpleWithStrCsv.ParseRows("""false,"Quoted, col", 31""")
  rows.Length |> should equal 1
  rows.[0].Column1 |> should equal false
  rows.[0].ColumnB |> should equal "Quoted, col"
  rows.[0].Column3 |> should equal 31

[<Test>]
let ``Parse single row with trailing newline``() = 
  let rows = SimpleWithStrCsv.ParseRows("false,abc, 31\n")
  rows.Length |> should equal 1
  rows.[0].Column1 |> should equal false
  rows.[0].ColumnB |> should equal "abc"
  rows.[0].Column3 |> should equal 31

[<Test>]
let ``Parse two rows``() = 
  let rows = SimpleWithStrCsv.ParseRows("false,abc, 31\ntrue, def, 42")
  rows.Length |> should equal 2
  (new SimpleWithStrCsv(rows)).SaveToString() |> should equal ("Column1,ColumnB,Column3" + Environment.NewLine + "false,abc,31" + Environment.NewLine + "true, def,42" + Environment.NewLine)

let [<Literal>] csvWithDataEndingWithSeparator = """
Name|Company |Email|Password
Johnson|ABC|johnson@abc.com|12345i|
Yoda|XYZ|yoda@xyz.com|98123"""

[<Test>]    
let ``Accepts data rows ending with separator when header length matches to the row length``() = 
  let csv = CsvProvider<csvWithDataEndingWithSeparator, Separators="|", IgnoreErrors=true>.GetSample()
  let row1 = csv.Rows |> Seq.head
  row1 |> should equal ("Johnson","ABC","johnson@abc.com","12345i")
  let row2 = csv.Rows |> Seq.skip 1 |> Seq.head
  row2 |> should equal ("Yoda","XYZ","yoda@xyz.com","98123")

let [<Literal>] csvWithDataEndingWithSeparatorFollowedByContent = """
Name|Company |Email|Password
Doe|QWE|johnson@abc.com|32167|x@y.z
Yoda|XYZ|yoda@xyz.com|98123"""

[<Test>]
let ``Rejects data rows ending with extra non-empty content``() = 
  let csv = CsvProvider<csvWithDataEndingWithSeparatorFollowedByContent, Separators="|", IgnoreErrors=true>.GetSample()
  let row = csv.Rows |> Seq.exactlyOne
  row |> should equal ("Yoda","XYZ","yoda@xyz.com", 98123)

let [<Literal>] csvWithDataEndingWithSeparatorFollowedBySeparators = """
Name|Company |Email|Password
Johnson|ABC|johnson@abc.com|12345i||||
Doe|QWE|johnson@abc.com|32167|x@y.z||
Yoda|XYZ|yoda@xyz.com|98123|"""

[<Test>]
let ``Rejects data rows ending with two or more separators when header length matches to the rest of the row length``() = 
  let csv = CsvProvider<csvWithDataEndingWithSeparatorFollowedBySeparators, Separators="|", IgnoreErrors=true>.GetSample()
  let row = csv.Rows |> Seq.exactlyOne
  row |> should equal ("Yoda","XYZ","yoda@xyz.com", 98123)

[<Literal>]
let csvWithMultilineCells = """Id,Text
1,"abc,"
2,"def
ghi"
"""

[<Test>]
let ``Multiline cells saved correctly``() = 
    let csv = CsvProvider<csvWithMultilineCells>.GetSample()
    csv.Rows |> Seq.map (fun r -> r.Id, r.Text.Replace("\r", "")) |> Seq.toList |> should equal [1, "abc,"; 2, "def\nghi"]
    csv.SaveToString().Replace("\r", "") |> should equal (csvWithMultilineCells.Replace("\r", ""))

[<Test>]
let ``Fields with quotes should be quoted and escaped when saved``() =
    let rowWithQuoteInField = new SimpleWithStrCsv.Row(true, "f\"oo", 1.3M)
    let csv = new SimpleWithStrCsv([rowWithQuoteInField])
    let roundTripped = SimpleWithStrCsv.Parse(csv.SaveToString())
    let rowRoundTripped = roundTripped.Rows |> Seq.exactlyOne
    rowRoundTripped |> should equal rowWithQuoteInField



type MappingType = CsvProvider<"IndicatorName, CountryName, Type, Code", 
                                                        Schema = "IndicatorName (string), CountryName (string), Type (string), Code (string)", 
                                                        Encoding="windows-1252", 
                                                        HasHeaders=true, 
                                                        SkipRows=0>
type WithName = {
    Name: string
}

type Mapping = {
    Indicator: WithName
    Country: WithName
    RelationshipType: WithName
    Code: string
}

[<Test>]
let ``Having null in a cell should not fail saving to string (issue#978)`` () =
    
    let Stringify (mappings:seq<Mapping>) =
                    let rows = mappings |> Seq.map(fun x -> MappingType.Row(x.Indicator.Name, x.Country.Name, x.RelationshipType.ToString(), x.Code )) 
                    let output = new MappingType( rows )
                    output.SaveToString()

    
    let data = seq {
        yield {
            Indicator = {Name = "Ind-1" }
            Country = {Name = "Cnt-1" }
            RelationshipType = {Name = "RT-2" }
            Code = "code-1"
        }

        yield {
            Indicator = {Name = "Ind-2" }
            Country = {Name = "Cnt-2" }
            RelationshipType = {Name = "RT-2" }
            Code = ""
        }

        yield {
            Indicator = {Name = "Ind-3" }
            Country = {Name = "Cnt-3" }
            RelationshipType = {Name = "RT-3" }
            Code = null
        }
        
        yield {
            Indicator = {Name = "Ind-4" }
            Country = {Name = "Cnt-4" }
            RelationshipType = {Name = "RT-4" }
            Code = "null"
        }

        yield {
            Indicator = { Name = "Ind-5" }
            Country = {Name = "Cnt-5" }
            RelationshipType = {Name = "RT-5" }
            Code = "[null]"
        }
    }

    data
    |> Stringify 
    |> ignore
    
[<Test>]
let ``CsvFile.TryGetColumnIndex returns Some matching column if a match``() =
  let csv = CsvFile.Parse simpleCsv
  let nameColumnIndex = csv.TryGetColumnIndex "Column1"
  nameColumnIndex |> should equal (Some 0)
 
[<Test>]
let ``CsvFile.TryGetColumnIndex returns None if no match``() =
  let csv = CsvFile.Parse simpleCsv
  let nameColumnIndex = csv.TryGetColumnIndex "FirstName"
  nameColumnIndex |> should equal None
<|MERGE_RESOLUTION|>--- conflicted
+++ resolved
@@ -2,11 +2,7 @@
 #r "../../bin/net45/FSharp.Data.dll"
 #r "../../packages/NUnit/lib/net45/nunit.framework.dll"
 #r "../../packages/FsUnit/lib/net46/FsUnit.NUnit.dll"
-<<<<<<< HEAD
-#else 
-=======
 #else
->>>>>>> c0a656ea
 module FSharp.Data.Tests.CsvProvider
 #endif
 
@@ -308,17 +304,13 @@
 let ``Uses UTF8 for sample file when encoding not specified``() =
     let utf8 = UTF8.GetSample()
     let row2 = utf8.Rows |> Seq.skip 1 |> Seq.head
-    row2 |> should equal (2, "NaN (�񐔒l)")
+    row2 |> should equal (2, "NaN (���l)")
 
 #if !NETCOREAPP2_0 // "No data is available for encoding 932. For information on defining a custom encoding, see the documentation for the Encoding.RegisterProvider method."
 type CP932 = CsvProvider<"Data/cp932.csv", Culture = "ja-JP", Encoding = "932", HasHeaders = true, MissingValues = "NaN (非数値)">
 
 [<Test>]
-<<<<<<< HEAD
-[<Ignore("Disabled for now - appears to fail on .NET Core 2.0 - No data is available for encoding 932 - and also has issues on .NET Framework 4.6. ")>]
-=======
 //[<Ignore("Disabled for now - appears to fail on .NET Core 2.0 - No data is available for encoding 932 - and also has issues on .NET Framework 4.6. ")>]
->>>>>>> c0a656ea
 let ``Respects encoding when specified``() =
     let cp932 = CP932.GetSample()
     let row2 = cp932.Rows |> Seq.skip 1 |> Seq.head
@@ -586,4 +578,4 @@
 let ``CsvFile.TryGetColumnIndex returns None if no match``() =
   let csv = CsvFile.Parse simpleCsv
   let nameColumnIndex = csv.TryGetColumnIndex "FirstName"
-  nameColumnIndex |> should equal None
+  nameColumnIndex |> should equal None