--- conflicted
+++ resolved
@@ -672,7 +672,11 @@
     j.S |> should equal " "
 
 [<Test>]
-<<<<<<< HEAD
+let ``Getting a decimal at runtime when an integer was inferred should throw``() =
+    let json = JsonProvider<"""{ "x" : 0.500, "y" : 0.000 }""">.Parse("""{ "x" : -0.250, "y" : 0.800 }""")
+    (fun () -> json.Y) |> shouldThrow "Expecting a Int32 at '/y', got 0.800"
+
+[<Test>]
 let ``DateTime and DateTimeOffset mix results in DateTime`` () =
     let j = JsonProvider<"""{"dates" : ["2016-08-01T04:50:13.619+10:00", "2016-10-05T04:05:03", "2016-07-01T00:00:00.000-05:00"]}""">.GetSample()
     Array.TrueForAll(j.Dates, fun x -> x.GetType() = typeof<DateTime>) |> should equal true
@@ -680,9 +684,4 @@
 [<Test>]
 let ``Collection of DateTimeOffset should have the type DateTimeOffset`` () =
     let j = JsonProvider<"""{"dates" : ["2016-08-01T04:50:13.619+10:00", "/Date(123123+0600)/", "2016-07-01T00:00:00.000-05:00"]}""">.GetSample()
-    Array.TrueForAll(j.Dates, fun x -> x.GetType() = typeof<DateTimeOffset>) |> should equal true
-=======
-let ``Getting a decimal at runtime when an integer was inferred should throw``() =
-    let json = JsonProvider<"""{ "x" : 0.500, "y" : 0.000 }""">.Parse("""{ "x" : -0.250, "y" : 0.800 }""")
-    (fun () -> json.Y) |> shouldThrow "Expecting a Int32 at '/y', got 0.800"
->>>>>>> bb8a5ec8
+    Array.TrueForAll(j.Dates, fun x -> x.GetType() = typeof<DateTimeOffset>) |> should equal true