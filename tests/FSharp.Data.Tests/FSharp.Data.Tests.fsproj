﻿<?xml version="1.0" encoding="utf-8"?>
<Project Sdk="Microsoft.NET.Sdk">
  <Import Project="..\..\netfx.props" />
  <PropertyGroup>
    <TargetFrameworks>netcoreapp2.0; net462</TargetFrameworks>
    <IsPackable>false</IsPackable>
    <!-- Tests won't run without this, at least on OSX, see https://github.com/NuGet/Home/issues/4837#issuecomment-354536302 -->
    <CopyLocalLockFileAssemblies>true</CopyLocalLockFileAssemblies>
    <TreatWarningsAsErrors>true</TreatWarningsAsErrors>
    <!-- USE_MSBUILD is set as an environment variable when we are building with the msbuild.exe toolchain, rather than the .NET SDK  -->
    <!-- dotnet toolchain. The msbuild.exe toolchain uses the .NET Framework (or Mono) to execute the F# compiler, which allows one -->
    <!-- additional feature to continue to be supported - the use of integer code page numbers, see CsvProvider.fs -->
    <DefineConstants Condition="'$(USE_MSBUILD)' == '1'">USE_MSBUILD;$(DefineConstants)</DefineConstants>
<<<<<<< HEAD
=======
    <TargetLibraryFramework Condition="'$(TargetFramework)' == 'net461'">net45</TargetLibraryFramework>
    <TargetLibraryFramework Condition="'$(TargetFramework)' == 'netcoreapp2.0'">netstandard2.0</TargetLibraryFramework>
>>>>>>> aedb5e09
    <AutoGenerateBindingRedirects>true</AutoGenerateBindingRedirects>
  </PropertyGroup>
  <ItemGroup>
    <Content Include="Data/**/*.*">
      <CopyToOutputDirectory>PreserveNewest</CopyToOutputDirectory>
    </Content>
    <Compile Include="Http.fs" />
    <Compile Include="MockServer.fs" />
    <Compile Include="HttpIntegrationTests.fs" />
    <Compile Include="NameUtils.fs" />
    <Compile Include="TextConversions.fs" />
    <Compile Include="JsonValue.fs" />
    <Compile Include="JsonParserProperties.fs" />
    <Compile Include="JsonConversions.fs" />
    <Compile Include="CsvReader.fs" />
    <Compile Include="CsvProvider.fs" />
    <Compile Include="XmlProvider.fs" />
    <Compile Include="JsonProvider.fs" />
    <Compile Include="WorldBankProvider.fs" />
    <Compile Include="HtmlCharRefs.fs" />
    <Compile Include="HtmlParser.fs" />
    <Compile Include="HtmlOperations.fs" />
    <Compile Include="HtmlCssSelectors.fs" />
    <Compile Include="HtmlProvider.fs" />
    <Compile Include="HtmlProviderList.fs" />
    <Compile Include="Program.fs" Condition="'$(TargetFramework)' == 'netcoreapp2.0'">
      <Link>Program.fs</Link>
    </Compile>
    <None Include="app.config" />
  </ItemGroup>
  <ItemGroup>
    <Reference Include="FSharp.Data">
      <HintPath>..\..\bin\lib\$(TargetLibraryFramework)\FSharp.Data.dll</HintPath>
    </Reference>
  </ItemGroup>
  <Import Project="..\..\.paket\Paket.Restore.targets" />
</Project><|MERGE_RESOLUTION|>--- conflicted
+++ resolved
@@ -11,11 +11,8 @@
     <!-- dotnet toolchain. The msbuild.exe toolchain uses the .NET Framework (or Mono) to execute the F# compiler, which allows one -->
     <!-- additional feature to continue to be supported - the use of integer code page numbers, see CsvProvider.fs -->
     <DefineConstants Condition="'$(USE_MSBUILD)' == '1'">USE_MSBUILD;$(DefineConstants)</DefineConstants>
-<<<<<<< HEAD
-=======
     <TargetLibraryFramework Condition="'$(TargetFramework)' == 'net461'">net45</TargetLibraryFramework>
     <TargetLibraryFramework Condition="'$(TargetFramework)' == 'netcoreapp2.0'">netstandard2.0</TargetLibraryFramework>
->>>>>>> aedb5e09
     <AutoGenerateBindingRedirects>true</AutoGenerateBindingRedirects>
   </PropertyGroup>
   <ItemGroup>
