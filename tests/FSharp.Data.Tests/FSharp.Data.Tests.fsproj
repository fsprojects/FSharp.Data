﻿<?xml version="1.0" encoding="utf-8"?>
<Project ToolsVersion="4.0" DefaultTargets="Build" xmlns="http://schemas.microsoft.com/developer/msbuild/2003">
  <Import Project="$(MSBuildExtensionsPath)\$(MSBuildToolsVersion)\Microsoft.Common.props" Condition="Exists('$(MSBuildExtensionsPath)\$(MSBuildToolsVersion)\Microsoft.Common.props')" />
  <PropertyGroup>
    <Configuration Condition=" '$(Configuration)' == '' ">Debug</Configuration>
    <Platform Condition=" '$(Platform)' == '' ">AnyCPU</Platform>
    <SchemaVersion>2.0</SchemaVersion>
    <ProjectGuid>5ef9ff95-1c75-458a-983a-168e43945913</ProjectGuid>
    <OutputType>Library</OutputType>
    <RootNamespace>FSharp.Data.Tests</RootNamespace>
    <AssemblyName>FSharp.Data.Tests</AssemblyName>
    <TargetFrameworkVersion>v4.0</TargetFrameworkVersion>
    <Name>FSharp.Data.Tests</Name>
    <TargetFrameworkProfile />
    <SolutionDir Condition="$(SolutionDir) == '' Or $(SolutionDir) == '*Undefined*'">..\..\</SolutionDir>
    <RestorePackages>true</RestorePackages>
    <TargetFSharpCoreVersion>4.3.0.0</TargetFSharpCoreVersion>
  </PropertyGroup>
  <PropertyGroup Condition=" '$(Configuration)|$(Platform)' == 'Debug|AnyCPU' ">
    <DebugSymbols>true</DebugSymbols>
    <DebugType>full</DebugType>
    <Optimize>false</Optimize>
    <Tailcalls>false</Tailcalls>
    <OutputPath>bin\Debug\</OutputPath>
    <DefineConstants>DEBUG;TRACE</DefineConstants>
    <WarningLevel>3</WarningLevel>
    <DocumentationFile>bin\Debug\FSharp.Data.Tests.XML</DocumentationFile>
  </PropertyGroup>
  <PropertyGroup Condition=" '$(Configuration)|$(Platform)' == 'Release|AnyCPU' ">
    <DebugType>pdbonly</DebugType>
    <Optimize>true</Optimize>
    <Tailcalls>true</Tailcalls>
    <OutputPath>bin\Release\</OutputPath>
    <DefineConstants>TRACE</DefineConstants>
    <WarningLevel>3</WarningLevel>
    <DocumentationFile>bin\Release\FSharp.Data.Tests.XML</DocumentationFile>
  </PropertyGroup>
  <PropertyGroup>
    <MinimumVisualStudioVersion Condition="'$(MinimumVisualStudioVersion)' == ''">11</MinimumVisualStudioVersion>
  </PropertyGroup>
  <PropertyGroup Condition="Exists('$(MSBuildExtensionsPath32)\..\Microsoft SDKs\F#\3.0\Framework\v4.0\Microsoft.FSharp.Targets')">
    <FSharpTargetsPath>$(MSBuildExtensionsPath32)\..\Microsoft SDKs\F#\3.0\Framework\v4.0\Microsoft.FSharp.Targets</FSharpTargetsPath>
  </PropertyGroup>
  <PropertyGroup Condition="Exists('$(MSBuildExtensionsPath32)\..\Microsoft SDKs\F#\3.1\Framework\v4.0\Microsoft.FSharp.Targets')">
    <FSharpTargetsPath>$(MSBuildExtensionsPath32)\..\Microsoft SDKs\F#\3.1\Framework\v4.0\Microsoft.FSharp.Targets</FSharpTargetsPath>
  </PropertyGroup>
  <Import Project="$(FSharpTargetsPath)" Condition="Exists('$(FSharpTargetsPath)')" />
  <ItemGroup>
    <Content Include="Data/AirQuality.csv">
      <CopyToOutputDirectory>Always</CopyToOutputDirectory>
    </Content>
    <Content Include="Data/MSFT.csv">
      <CopyToOutputDirectory>Always</CopyToOutputDirectory>
    </Content>
    <Content Include="Data/SmallTest.csv">
      <CopyToOutputDirectory>Always</CopyToOutputDirectory>
    </Content>
    <Content Include="Data/DnbHistoriskeKurser.csv">
      <CopyToOutputDirectory>Always</CopyToOutputDirectory>
    </Content>
    <Content Include="Data/file with spaces.csv">
      <CopyToOutputDirectory>Always</CopyToOutputDirectory>
    </Content>
    <Content Include="Data/LastFM.tsv">
      <CopyToOutputDirectory>Always</CopyToOutputDirectory>
    </Content>
    <Content Include="Data/banklist.csv">
      <CopyToOutputDirectory>Always</CopyToOutputDirectory>
    </Content>
    <Content Include="Data/Titanic.csv">
      <CopyToOutputDirectory>Always</CopyToOutputDirectory>
    </Content>
    <Content Include="Data/Adwords.csv">
      <CopyToOutputDirectory>Always</CopyToOutputDirectory>
    </Content>
    <Content Include="Data/AnyFeed.xml">
      <CopyToOutputDirectory>Always</CopyToOutputDirectory>
    </Content>
    <Content Include="Data/HtmlBody.xml">
      <CopyToOutputDirectory>Always</CopyToOutputDirectory>
    </Content>
    <Content Include="Data/Writers.xml">
      <CopyToOutputDirectory>Always</CopyToOutputDirectory>
    </Content>
    <Content Include="Data/projects.xml">
      <CopyToOutputDirectory>Always</CopyToOutputDirectory>
    </Content>
    <Content Include="Data/Philosophy.xml">
      <CopyToOutputDirectory>Always</CopyToOutputDirectory>
    </Content>
    <Content Include="Data/search.atom.xml">
      <CopyToOutputDirectory>Always</CopyToOutputDirectory>
    </Content>
    <Content Include="Data/IrelandStations.xml">
      <CopyToOutputDirectory>Always</CopyToOutputDirectory>
    </Content>
<<<<<<< HEAD
    <Content Include="Data\IrelandStations.xml" />
    <None Include="Data\MarketDepth.htm">
      <CopyToOutputDirectory>Always</CopyToOutputDirectory>
    </None>
    <None Include="Data\SimpleHtmlTablesWithTr.html">
      <CopyToOutputDirectory>Always</CopyToOutputDirectory>
    </None>
    <None Include="Data\SimpleHtmlTablesWithThead.html">
      <CopyToOutputDirectory>Always</CopyToOutputDirectory>
    </None>
    <None Include="Data\list_of_counties_wikipedia.html">
      <CopyToOutputDirectory>Always</CopyToOutputDirectory>
    </None>
=======
>>>>>>> 2efe9cbc
    <Content Include="Data/OptionValues.json">
      <CopyToOutputDirectory>Always</CopyToOutputDirectory>
    </Content>
    <Content Include="Data/SimpleArray.json">
      <CopyToOutputDirectory>Always</CopyToOutputDirectory>
    </Content>
    <Content Include="Data/DoubleNested.json">
      <CopyToOutputDirectory>Always</CopyToOutputDirectory>
    </Content>
    <Content Include="Data/Nested.json">
      <CopyToOutputDirectory>Always</CopyToOutputDirectory>
    </Content>
    <Content Include="Data/Simple.json">
      <CopyToOutputDirectory>Always</CopyToOutputDirectory>
    </Content>
    <Content Include="Data/WikiData.json">
      <CopyToOutputDirectory>Always</CopyToOutputDirectory>
    </Content>
    <Content Include="Data/Empty.json">
      <CopyToOutputDirectory>Always</CopyToOutputDirectory>
    </Content>
    <Content Include="Data/projects.json">
      <CopyToOutputDirectory>Always</CopyToOutputDirectory>
    </Content>
    <Content Include="Data/Contacts.json">
      <CopyToOutputDirectory>Always</CopyToOutputDirectory>
    </Content>
    <Content Include="Data/Dates.json">
      <CopyToOutputDirectory>Always</CopyToOutputDirectory>
    </Content>
    <Content Include="Data/WorldBank.json">
      <CopyToOutputDirectory>Always</CopyToOutputDirectory>
    </Content>
    <Content Include="Data/TwitterStream.json">
      <CopyToOutputDirectory>Always</CopyToOutputDirectory>
    </Content>
    <Content Include="Data/TwitterSample.json">
      <CopyToOutputDirectory>Always</CopyToOutputDirectory>
    </Content>
    <Content Include="Data/GitHub.json">
      <CopyToOutputDirectory>Always</CopyToOutputDirectory>
    </Content>
    <Content Include="Data/topics.json">
      <CopyToOutputDirectory>Always</CopyToOutputDirectory>
    </Content>
    <Content Include="Data/Vindinium.json">
      <CopyToOutputDirectory>Always</CopyToOutputDirectory>
    </Content>
    <Compile Include="../Common/FsUnit.fs">
      <Link>FsUnit.fs</Link>
    </Compile>
    <Compile Include="HttpUtils.fs" />
    <Compile Include="NameUtils.fs" />
    <Compile Include="TextConversions.fs" />
    <Compile Include="JsonValue.fs" />
    <Compile Include="JsonConversions.fs" />
    <Compile Include="CsvReader.fs" />
    <Compile Include="CsvProvider.fs" />
    <Compile Include="XmlProvider.fs" />
    <Compile Include="JsonProvider.fs" />
    <Compile Include="FreebaseProvider.fs" />
    <Compile Include="HtmlParser.fs" />
    <Compile Include="HtmlProvider.fs" />
    <None Include="Script1.fsx" />
    <None Include="packages.config" />
    <None Include="app.config" />
  </ItemGroup>
  <ItemGroup>
    <Reference Include="FSharp.Core, Version=$(TargetFSharpCoreVersion), Culture=neutral, PublicKeyToken=b03f5f7f11d50a3a">
      <Private>True</Private>
    </Reference>
    <Reference Include="FSharp.Data">
      <HintPath>..\..\bin\FSharp.Data.dll</HintPath>
    </Reference>
    <Reference Include="FSharp.Data.Experimental">
      <HintPath>..\..\bin\FSharp.Data.Experimental.dll</HintPath>
    </Reference>
    <Reference Include="mscorlib" />
    <Reference Include="nunit.framework">
      <HintPath>..\..\packages\NUnit.2.6.3\lib\nunit.framework.dll</HintPath>
      <Private>True</Private>
    </Reference>
    <Reference Include="System" />
    <Reference Include="System.Core" />
    <Reference Include="System.Web" />
    <Reference Include="System.Xml" />
    <Reference Include="System.Xml.Linq" />
  </ItemGroup>
  <Import Project="$(SolutionDir)\.nuget\NuGet.targets" Condition="Exists('$(SolutionDir)\.nuget\NuGet.targets')" />
  <!-- To modify your build process, add your task inside one of the targets below and uncomment it. 
       Other similar extension points exist, see Microsoft.Common.targets.
  <Target Name="BeforeBuild">
  </Target>
  <Target Name="AfterBuild">
  </Target>
  -->
</Project><|MERGE_RESOLUTION|>--- conflicted
+++ resolved
@@ -94,7 +94,6 @@
     <Content Include="Data/IrelandStations.xml">
       <CopyToOutputDirectory>Always</CopyToOutputDirectory>
     </Content>
-<<<<<<< HEAD
     <Content Include="Data\IrelandStations.xml" />
     <None Include="Data\MarketDepth.htm">
       <CopyToOutputDirectory>Always</CopyToOutputDirectory>
@@ -108,8 +107,6 @@
     <None Include="Data\list_of_counties_wikipedia.html">
       <CopyToOutputDirectory>Always</CopyToOutputDirectory>
     </None>
-=======
->>>>>>> 2efe9cbc
     <Content Include="Data/OptionValues.json">
       <CopyToOutputDirectory>Always</CopyToOutputDirectory>
     </Content>
