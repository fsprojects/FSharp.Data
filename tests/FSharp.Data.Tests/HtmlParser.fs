#if INTERACTIVE
#r "../../bin/lib/net45/FSharp.Data.dll"
#r "../../packages/test/NUnit/lib/net45/nunit.framework.dll"
#r "../../packages/test/FsUnit/lib/net46/FsUnit.NUnit.dll"
#else
module FSharp.Data.Tests.HtmlParser
#endif

open System.Globalization
open NUnit.Framework
open FsUnit
open FSharp.Data
open FSharp.Data.Runtime
open FSharp.Data.HtmlDocument
open FSharp.Data.HtmlNode

let getTables includeLayoutTables =
    let parameters : HtmlInference.Parameters =
        { MissingValues = TextConversions.DefaultMissingValues
          CultureInfo = CultureInfo.InvariantCulture
          UnitsOfMeasureProvider = StructuralInference.defaultUnitsOfMeasureProvider
          PreferOptionals = false }
    HtmlRuntime.getTables (Some parameters) includeLayoutTables

[<Test>]
let ``Can handle unclosed tags correctly``() =
    let simpleHtml = """<html>
                         <head>
                            <script language="JavaScript" src="/bwx_generic.js"></script>
                            <link rel="stylesheet" type="text/css" href="/bwx_style.css">
                            </head>
                        <body>
                            <img src="myimg.jpg">
                            <table title="table">
                                <tr><th>Column 1</th><th>Column 2</th></tr>
                                <tr><td>1</td><td>yes</td></tr>
                            </table>
                        </body>
                    </html>"""
    let result = HtmlDocument.Parse simpleHtml

    let expected =
        HtmlDocument.New
            [ HtmlNode.NewElement
                  ("html",
                   [ HtmlNode.NewElement("head",
                                         [ HtmlNode.NewElement("script",
                                                               [ "language", "JavaScript"
                                                                 "src", "/bwx_generic.js" ])
                                           HtmlNode.NewElement("link",
                                                               [ "rel", "stylesheet"
                                                                 "type", "text/css"
                                                                 "href", "/bwx_style.css" ]) ])

                     HtmlNode.NewElement
                         ("body",
                          [ HtmlNode.NewElement("img", [ "src", "myimg.jpg" ])

                            HtmlNode.NewElement
                                ("table", [ "title", "table" ],
                                 [ HtmlNode.NewElement("tr",
                                                       [ HtmlNode.NewElement("th", [ HtmlNode.NewText "Column 1" ])
                                                         HtmlNode.NewElement("th", [ HtmlNode.NewText "Column 2" ]) ])
                                   HtmlNode.NewElement("tr",
                                                       [ HtmlNode.NewElement("td", [ HtmlNode.NewText "1" ])
                                                         HtmlNode.NewElement("td", [ HtmlNode.NewText "yes" ]) ]) ]) ]) ]) ]
    result |> should equal expected

[<Test>]
let ``Can handle unclosed divs inside lis correctly``() =
    let simpleHtml = "<ul><li><div></li><li></li></ul>"
    let result = HtmlDocument.Parse simpleHtml
    let expected =
        HtmlDocument.New
            [ HtmlNode.NewElement
                  ("ul",
                   [ HtmlNode.NewElement("li", [ HtmlNode.NewElement("div")])
                     HtmlNode.NewElement("li")]) ]
    result |> should equal expected

[<TestCase(@"<a href=http://test.com/index>Test</a>")>]
[<TestCase(@"<a href = http://test.com/index>Test</a>")>]
[<TestCase(@"<a href =http://test.com/index>Test</a>")>]
[<TestCase(@"<a href= http://test.com/index>Test</a>")>]
let ``Can handle slashes in unquoted attributes`` content =
    let result = HtmlDocument.Parse content
    let expected =
        HtmlDocument.New
            [ HtmlNode.NewElement("a",
                [ "href", @"http://test.com/index" ],
                [ HtmlNode.NewText "Test" ]) ]
    result |> should equal expected

[<Test>]
let ``Can handle char refs in unquoted attributes``() =
    let result = HtmlDocument.Parse "<a alt=&lt;>Test</a>"
    let expected =
        HtmlDocument.New
            [ HtmlNode.NewElement("a",
                [ "alt", "<" ],
                [ HtmlNode.NewText "Test" ]) ]
    result |> should equal expected

[<Test>]
let ``Can handle multiple unquoted attributes``() =
    let result = HtmlDocument.Parse "<a src = target alt = logo>Test</a>"
    let expected =
        HtmlDocument.New
            [ HtmlNode.NewElement("a",
                [ "src", "target"
                  "alt", "logo" ],
                [ HtmlNode.NewText "Test" ]) ]
    result |> should equal expected

[<Test>]
let ``Can handle multiple char refs in a text run``() =
    let html = HtmlNode.Parse "<div>&quot;Foo&quot;</div>"
    let result = html.Head.InnerText()
    result |> should equal "\"Foo\""

[<Test>]
let ``Can handle unaccompanied ampersand with following chars``() =
    let html = HtmlNode.Parse "<div>&quot;Foo&something"
    let result = html.Head.InnerText()
    result |> should equal "\"Foo&something"

[<Test>]
let ``Can handle unaccompanied terminal ampersand``() =
    let html = HtmlNode.Parse "<div>&quot;Foo&"
    let result = html.Head.InnerText()
    result |> should equal "\"Foo&"

[<Test>]
let ``Can handle attributes with no value``() =
    let html = """<li itemscope itemtype="http://schema.org/Place"></li>"""
    let node = HtmlNode.Parse html |> List.head
    let expected =
        [
            HtmlAttribute.New("itemscope", "")
            HtmlAttribute.New("itemtype", "http://schema.org/Place")
        ]
    node.Attributes() |> should equal expected

[<Test>]
let ``Can handle long html encoded attributes without StackOverflow``() =
    let html =
        HtmlNode.Parse (
            let sb = new System.Text.StringBuilder()
            sb.Append "<html><body><p attrib=\"" |> ignore
            for i in 0 .. 50000 do sb.Append "&lt;br/&gt;" |> ignore
            sb.Append "\">Test</p></html></body>" |> ignore
            sb.ToString()
        )
    let result = html.Head.InnerText()
    result |> should equal "Test"

[<TestCase("var r = \"</script>\"")>]
[<TestCase("var r = '</script>'")>]
[<TestCase("var r = /</g")>]
[<TestCase("""var r = /\/</g""")>]
[<TestCase("""var r = /a\/</g""")>]
[<TestCase("""var r = /\\/g""")>]
[<TestCase("//</script>\n")>]
[<TestCase("/*</script>*/")>]
[<TestCase("/*</script>**/")>]
[<TestCase("""/*
</script>
Test comment
*/""")>]
[<TestCase("function(sel) {return sel.replace(/([/.])/g, '\\$1');};")>]
let ``Can handle special characters in scripts`` content =
    let html = sprintf "<script>%s</script>" content
    let node = HtmlNode.Parse html |> List.head
    let expected = HtmlNode.NewElement("script", [ HtmlNode.NewText content ])
    node |> should equal expected

[<Test>]
let ``Can handle special characters in single line script comments`` () =
    let html = "<script>//</script><body></body>"
    let node = HtmlNode.Parse html |> List.head
    let expected = HtmlNode.NewElement("script")
    node |> should equal expected

[<Test>]
let ``Can parse tables from a simple html``() =
    let html = """<html>
                    <body>
                        <table id="table">
                            <tr><th>Column 1</th></tr>
                            <tr><td>1</td></tr>
                        </table>
                    </body>
                </html>"""

    let tables =
        html
        |> HtmlDocument.Parse
        |> getTables true
    tables.Length |> should equal 1
    tables.[0].HasHeaders |> should equal (Some true)
    tables.[0].Name |> should equal "table"
    tables.[0].Rows |> should equal [ [ "Column 1" ]
                                      [ "1" ] ]

[<Test>]
let ``Can parse tables from a simple html table but infer headers``() =
    let html = """<html>
                    <body>
                        <table id="table">
                            <tr><td>Column 1</td></tr>
                            <tr><td>1</td></tr>
                            <tr><td>2</td></tr>
                        </table>
                    </body>
                </html>"""

    let tables =
        html
        |> HtmlDocument.Parse
        |> getTables true
    tables.Length |> should equal 1
    tables.[0].HasHeaders |> should equal (Some true)
    tables.[0].Name |> should equal "table"
    tables.[0].Rows |> should equal [ [ "Column 1" ]
                                      [ "1" ]
                                      [ "2" ] ]

[<Test>]
let ``Ignores empty tables``() =
    let html = """<html>
                    <body>
                        <table id="table">
                        </table>
                    </body>
                </html>"""

    let tables =
        html
        |> HtmlDocument.Parse
        |> getTables true
    tables.Length |> should equal 0

[<Test>]
let ``Can parse tables with no headers``() =
    let html = """<html>
                    <body>
                        <table id="table">
                            <tr><td>2</td></tr>
                            <tr><td>1</td></tr>
                            <tr><td>3</td></tr>
                        </table>
                    </body>
                </html>"""

    let tables =
        html
        |> HtmlDocument.Parse
        |> getTables true
    tables.Length |> should equal 1
    tables.[0].Name |> should equal "table"
    tables.[0].HasHeaders |> should equal (Some false)
    tables.[0].Rows |> should equal [ [ "2" ]
                                      [ "1" ]
                                      [ "3" ] ]

[<Test>]
let ``Can parse tables with no headers and only 2 rows``() =
    let html = """<html>
                    <body>
                        <table id="table">
                            <tr><td>1</td></tr>
                            <tr><td>3</td></tr>
                        </table>
                    </body>
                </html>"""

    let tables =
        html
        |> HtmlDocument.Parse
        |> getTables true
    tables.Length |> should equal 1
    tables.[0].Name |> should equal "table"
    tables.[0].HasHeaders |> should equal (Some false)
    tables.[0].Rows |> should equal [ [ "1" ]
                                      [ "3" ] ]

[<Test>]
let ``Extracts table when title attribute is set``() =
    let html = """<html>
                    <body>
                        <table title="table">
                            <tr><th>Column 1</th></tr>
                            <tr><td>1</td></tr>
                        </table>
                    </body>
                </html>"""

    let tables =
        html
        |> HtmlDocument.Parse
        |> getTables true
    tables.Length |> should equal 1
    tables.[0].Name |> should equal "table"

[<Test>]
let ``Extracts table when name attribute is set``() =
    let html = """<html>
                    <body>
                        <table name="table">
                            <tr><th>Column 1</th></tr>
                            <tr><td>1</td></tr>
                        </table>
                    </body>
                </html>"""

    let tables =
        html
        |> HtmlDocument.Parse
        |> getTables true
    tables.Length |> should equal 1
    tables.[0].Name |> should equal "table"

[<Test>]
let ``When mutiple identifying attributes are set the id attribute is selected``() =
    let html = """<html>
                    <body>
                        <table id="table_id" name="table_name" title="table_title">
                            <tr><th>Column 1</th></tr>
                            <tr><td>1</td></tr>
                        </table>
                    </body>
                </html>"""

    let tables =
        html
        |> HtmlDocument.Parse
        |> getTables true
    tables.Length |> should equal 1
    tables.[0].Name |> should equal "table_id"

[<Test>]
let ``When mutiple identifying attributes are set but not the id attribute is then name attribute selected``() =
    let html = """<html>
                    <body>
                        <table title="table_title" name="table_name">
                            <tr><th>Column 1</th></tr>
                            <tr><td>1</td></tr>
                        </table>
                    </body>
                </html>"""

    let tables =
        html
        |> HtmlDocument.Parse
        |> getTables true
    tables.Length |> should equal 1
    tables.[0].Name |> should equal "table_name"

[<Test>]
let ``Extracts tables without an id title or name attribute``() =
    let html = """<html>
                    <body>
                        <table>
                            <tr><th>Column 1</th></tr>
                            <tr><td>1</td></tr>
                        </table>
                    </body>
                </html>"""

    let tables =
        html
        |> HtmlDocument.Parse
        |> getTables true
    tables.Length |> should equal 1

[<Test>]
let ``Extracts data and headers with thead and tbody``() =
    let html = """<table id="savings_table">
                    <thead>
                      <tr>
                        <th>Month</th><th>Savings</th>
                      </tr>
                    </thead>
                    <tfoot>
                      <tr>
                        <td>Sum</td><td>$180</td>
                      </tr>
                    </tfoot>
                    <tbody>
                      <tr>
                        <td>January</td><td>$100</td>
                      </tr>
                      <tr>
                        <td>February</td><td>$80</td>
                      </tr>
                    </tbody>
                  </table>"""

    let tables =
        html
        |> HtmlDocument.Parse
        |> getTables true
    tables.Length |> should equal 1
    tables.[0].Name |> should equal "savings_table"
    tables.[0].HasHeaders |> should equal (Some true)
    tables.[0].Rows |> should equal [ [ "Month"; "Savings" ]
                                      [ "Sum"; "$180" ]
                                      [ "January"; "$100" ]
                                      [ "February"; "$80" ] ]

[<Test>]
let ``Extracts data and headers with unclosed tr th and td``() =
    let html = """<table id="savings_table">
                    <thead>
                      <tr>
                        <th>Month
                        <th>Savings
                    </thead>
                    <tfoot>
                      <tr>
                        <td>Sum
                        <td>$180
                    </tfoot>
                    <tbody>
                      <tr>
                        <td>January
                        <td>$100
                      <tr>
                        <td>February
                        <td>$80
                    </tbody>
                  </table>"""

    let tables =
        html
        |> HtmlDocument.Parse
        |> getTables true
    tables.Length |> should equal 1
    tables.[0].Name |> should equal "savings_table"
    tables.[0].HasHeaders |> should equal (Some true)
    tables.[0].Rows |> should equal [ [ "Month"; "Savings" ]
                                      [ "Sum"; "$180" ]
                                      [ "January"; "$100" ]
                                      [ "February"; "$80" ] ]

[<Test>]
let ``Extracts data and headers with unclosed tr``() =
    let html = """<table id="savings_table">
                    <thead>
                      <tr>
                        <th>Month</th>
                        <th>Savings</th>
                    </thead>
                    <tfoot>
                      <tr>
                        <td>Sum</td>
                        <td>$180</td>
                    </tfoot>
                    <tbody>
                      <tr>
                        <td>January</td>
                        <td>$100</td>
                      <tr>
                        <td>February</td>
                        <td>$80</td>
                    </tbody>
                  </table>"""

    let tables =
        html
        |> HtmlDocument.Parse
        |> getTables true
    tables.Length |> should equal 1
    tables.[0].Name |> should equal "savings_table"
    tables.[0].HasHeaders |> should equal (Some true)
    tables.[0].Rows |> should equal [ [ "Month"; "Savings" ]
                                      [ "Sum"; "$180" ]
                                      [ "January"; "$100" ]
                                      [ "February"; "$80" ] ]

[<Test>]
let ``Extracts data and headers with unclosed tr th and td without tbody``() =
    let html = """<table id="savings_table">
                      <tr>
                        <th>Month
                        <th>Savings
                      <tr>
                        <td>Sum
                        <td>$180
                      <tr>
                        <td>January
                        <td>$100
                      <tr>
                        <td>February
                        <td>$80
                  </table>"""

    let tables =
        html
        |> HtmlDocument.Parse
        |> getTables true
    tables.Length |> should equal 1
    tables.[0].Name |> should equal "savings_table"
    tables.[0].HasHeaders |> should equal (Some true)
    tables.[0].Rows |> should equal [ [ "Month"; "Savings" ]
                                      [ "Sum"; "$180" ]
                                      [ "January"; "$100" ]
                                      [ "February"; "$80" ] ]

[<Test>]
let ``Extracts data and headers with unclosed tr without tbody``() =
    let html = """<table id="savings_table">
                      <tr>
                        <th>Month</th>
                        <th>Savings</th>
                      <tr>
                        <td>Sum</td>
                        <td>$180</td>
                      <tr>
                        <td>January</td>
                        <td>$100</td>
                      <tr>
                        <td>February</td>
                        <td>$80</td>
                  </table>"""

    let tables =
        html
        |> HtmlDocument.Parse
        |> getTables true
    tables.Length |> should equal 1
    tables.[0].Name |> should equal "savings_table"
    tables.[0].HasHeaders |> should equal (Some true)
    tables.[0].Rows |> should equal [ [ "Month"; "Savings" ]
                                      [ "Sum"; "$180" ]
                                      [ "January"; "$100" ]
                                      [ "February"; "$80" ] ]


[<Test>]
let ``Extracts tables in malformed html``() =
    let html = """<html>
                    <body> >>
                    <br><br>All Tables
                        <table>
                            <tr><th>Column 1</th></tr>
                            <tr><td>1</td></tr>
                        </table>
                    </body>
                </html>"""

    let tables =
        html
        |> HtmlDocument.Parse
        |> getTables true
    tables.Length |> should equal 1
    tables.[0].Name |> should equal "Table1"
    tables.[0].HasHeaders |> should equal (Some true)
    tables.[0].Rows |> should equal [ [ "Column 1" ]
                                      [ "1" ] ]

[<Test>]
let ``Can handle html with doctype and xml namespaces``() =
    let html =
        """<!DOCTYPE html PUBLIC "-//W3C//DTD XHTML 1.0 Strict//EN" "http://www.w3.org/TR/xhtml1/DTD/xhtml1-strict.dtd"><html lang="en" xml:lang="en" xmlns="http://www.w3.org/1999/xhtml"><body>content</body></html>"""
    let htmlDoc = HtmlDocument.Parse html

    let expected =
        HtmlDocument.New
            ("html PUBLIC \"-//W3C//DTD XHTML 1.0 Strict//EN\" \"http://www.w3.org/TR/xhtml1/DTD/xhtml1-strict.dtd\"",
             [ HtmlNode.NewElement
                   ("html",
                    [ "lang", "en"
                      "xml:lang", "en"
                      "xmlns", "http://www.w3.org/1999/xhtml" ],
                    [ HtmlNode.NewElement("body", [ HtmlNode.NewText "content" ]) ]) ])
    expected |> should equal htmlDoc

[<Test>]
<<<<<<< HEAD
let ``Can find header when nested in a div``() =
    let tables =
=======
let ``Can handle html without html tag``() = 
   let html = """<body>
       <div>no html-tag</div>
       </body>"""

   let htmlDoc = HtmlDocument.Parse html
    
   let expected = 
       HtmlDocument.New 
           [ HtmlNode.NewElement
                 ("body", 
                  [ HtmlNode.NewElement("div", [ HtmlNode.NewText "no html-tag" ])]) ]
   expected |> should equal htmlDoc

[<Test>]
let ``Can find header when nested in a div``() = 
    let tables = 
>>>>>>> 9716da5a
        HtmlDocument.Load "Data/wimbledon_wikipedia.html"
        |> getTables false
        |> List.map (fun t -> t.Name, t)
        |> Map.ofList
    Map.containsKey "Ranking points" tables |> should equal true
    Map.containsKey "Records" tables |> should equal true
    Map.containsKey "Current champions" tables |> should equal true

[<Test>]
let ``Can parse tables imdb chart``() =
    let imdb = HtmlDocument.Load "Data/imdb_chart.htm"
    let tables = imdb |> getTables false
    tables.Length |> should equal 2
    tables.[0].Name |> should equal "Top 250"
    tables.[0].HasHeaders |> should equal (Some true)
    tables.[0].Rows.Length |> should equal 251

[<Test>]
let ``Can parse tables ebay cars``() =
    let ebay = HtmlDocument.Load "Data/ebay_cars.htm"
    true |> should equal true

[<Test>]
let ``Does not crash when parsing us presidents``() =
    let table = HtmlDocument.Load "Data/us_presidents_wikipedia.html" |> getTables false
    true |> should equal true

[<Test>]
let ``Can parse non-self-closing tags of elements that can't have children when followed by comments``() =
    let html = """<hr class="hr4"><!--comment1--><!--comment2--><hr class="hr5" />"""
    let expected = """<hr class="hr4" /><!--comment1--><!--comment2--><hr class="hr5" />"""
    let result = (HtmlDocument.Parse html).ToString()
    result |> should equal expected

[<Test>]
let ``Ignores spurious closing tags``() =
    let html =
        """<li class="even"><a class="clr" href="/pj/ldbdetails/kEW6eAApVxWdogIXhoHAew%3D%3D/?board=dep"><span class="time em">21:36<br /><small>On time</small></span></span><span class="station">Brighton (East Sussex)</span><span class="platform"><small>Platform</small><br />17</span></a></li>"""
    let expected = """<li class="even">
  <a class="clr" href="/pj/ldbdetails/kEW6eAApVxWdogIXhoHAew%3D%3D/?board=dep">
    <span class="time em">
      21:36
<small>On time</small>
    </span><span class="station">Brighton (East Sussex)</span>
    <span class="platform">
      <small>Platform</small>
17
    </span>
  </a>
</li>"""
    let result = (HtmlDocument.Parse html).ToString().Replace("\r", null)
    result |> should equal (expected.Replace("\r", null))

[<Test>]
let ``Renders textarea closing tag``() =
    let html = """<textarea cols="40" rows="2"></textarea>"""
    let result = (HtmlDocument.Parse html).ToString()

    result |> should equal """<textarea cols="40" rows="2"></textarea>"""

[<Test>]
let ``Can handle CDATA blocks``() =
    let cData = """
      Trying to provoke the CDATA parser with almost complete CDATA end tags
      ]
      >
      ]]
      ]>
      All done!
"""

    let html = """
    <!DOCTYPE html>
    <html xmlns="http://www.w3.org/1999/xhtml" xml:lang="en" lang="en" xmlns:fb="http://www.facebook.com/2008/fbml" xmlns:og="http://opengraphprotocol.org/schema/">
     <head>
        <script type="text/javascript">
            var google_tag_params = { PROP_intent: "RENT", PROP_use: "RES", PROP_loc: "London", PROP_minprice: "1500", PROP_maxprice: "1750", PROP_beds: "1" };
        </script>

        <p>
         <![CDATA[""" + cData + """]]>
        </p>
     </head>
     <body>
         <ul>
             <li>1</li>
             <li>2</li>
         <ul>
     </body>
    </html>
    """

    let doc = HtmlDocument.Parse html
    let result =
        doc
        |> HtmlDocument.descendantsNamed false [ "li" ]
        |> Seq.map (HtmlNode.innerText)
        |> Seq.toList
    result |> should equal [ "1"; "2"]

    let cDataResult =
        doc
        |> HtmlDocument.descendantsNamed false [ "p" ]
        |> Seq.collect HtmlNode.elements
        |> Seq.filter (function HtmlCData _ -> true | _ -> false)
        |> Seq.map (function HtmlCData s -> s | _ -> "")
        |> Seq.toList
    cDataResult |> should equal [ cData ]

[<Test>]
let ``Can handle large CDATA blocks``() =
    let bigString : string = new System.String ('a', 100000)
    let html = """
    <!DOCTYPE html>
    <html xmlns="http://www.w3.org/1999/xhtml" xml:lang="en" lang="en" xmlns:fb="http://www.facebook.com/2008/fbml" xmlns:og="http://opengraphprotocol.org/schema/">
     <head>
        <p>
         <![CDATA[""" + bigString + """]]>
        </p>
     </head>
    </html>
    """

    let sw = System.Diagnostics.Stopwatch ()
    sw.Start ()
    let doc = HtmlDocument.Parse html
    sw.Stop ()
    let elapsed = sw.ElapsedMilliseconds

    let result =
        doc
        |> HtmlDocument.descendantsNamed false [ "p" ]
        |> Seq.collect HtmlNode.elements
        |> Seq.filter (function HtmlCData _ -> true | _ -> false)
        |> Seq.map (function HtmlCData s -> s | _ -> "")
        |> Seq.toList
    result |> should equal [ bigString ]

    // Timing tests are difficult in unit tests but parsing 100,000 CDATA characters
    //  should take a lot less time than 1 second.
    //  The old implementation took a lot more than 1 second
    elapsed |> should lessThan 1000L

[<Test>]
let ``Can parse nested lists correctly when stops on recurse``() =
    let html = """
        <ul>
            <li>
                <ul>
                    <li>1</li>
                    <li>2</li>
                </ul>
            </li>
            <li>3</li>
            <li>4</li>
       </ul>
    """

    let result =
        (HtmlDocument.Parse html)
        |> HtmlDocument.descendantsNamed false [ "li" ]
        |> Seq.map (HtmlNode.innerText)
        |> Seq.toList
    result |> should equal [ "12"; "3"; "4" ]

[<Test>]
let ``Can parse nested lists correctly when continues on recurse``() =
    let html = """
        <ul>
            <li>
                <ul>
                    <li>1</li>
                    <li>2</li>
                </ul>
            </li>
            <li>3</li>
            <li>4</li>
       </ul>
    """

    let result =
        (HtmlDocument.Parse html)
        |> HtmlDocument.descendantsNamed true [ "li" ]
        |> Seq.map (HtmlNode.innerText)
        |> Seq.toList
    result |> should equal [ "12"; "1"; "2"; "3"; "4" ]

[<Test>]
let ``Can parse nested lists correctly when continues closing tags are missing``() =
    let html = """
        <ul>
            <li>
                <ul><li>1<li>2</ul>
            <li>3
            <li>4
       </ul>
    """

    let result =
        (HtmlDocument.Parse html)
        |> HtmlDocument.descendantsNamed true [ "li" ]
        |> Seq.map (HtmlNode.innerText)
        |> Seq.toList
    result |> should equal [ "12"; "1"; "2"; "3 "; "4 " ]


[<Test>]
let ``Can parse pre blocks``() =
    let html = "<pre>\r\n        This code should be indented and\r\n        have line feeds in it</pre>"

    let result =
        (HtmlDocument.Parse html)
        |> HtmlDocument.descendantsNamed true [ "pre" ]
        |> Seq.map (HtmlNode.innerText)
        |> Seq.toList
    result |> should equal [ "\r\n        This code should be indented and\r\n        have line feeds in it" ]

[<Test>]
let ``Can parse code blocks``() =
    let html = "<code>\r\n        let f a b = a * b\r\n        f 5 6 |> should equal 30</code>"

    let result =
        (HtmlDocument.Parse html)
        |> HtmlDocument.descendantsNamed true [ "code" ]
        |> Seq.map (HtmlNode.innerText)
        |> Seq.toList
    result |> should equal [ "\r\n        let f a b = a * b\r\n        f 5 6 |> should equal 30" ]

[<Test>]
let ``Can parse national rail mobile site correctly``() =
    HtmlDocument.Load "Data/UKDepartures.html"
    |> HtmlDocument.descendantsNamed false [ "li" ]
    |> Seq.length
    |> should equal 68
    HtmlDocument.Load "Data/UKLiveProgress.html"
    |> HtmlDocument.descendantsNamed false [ "li" ]
    |> Seq.length
    |> should equal 15
    HtmlDocument.Load "Data/UKDepartures.html"
    |> HtmlDocument.descendantsNamed false [ "li"; "hr" ]
    |> Seq.length
    |> should equal 69
    HtmlDocument.Load "Data/UKLiveProgress.html"
    |> HtmlDocument.descendantsNamed false [ "li"; "hr" ]
    |> Seq.length
    |> should equal 17

[<Test>]
let ``Can parse old zoopla site correctly``() =
    HtmlDocument.Load "Data/zoopla.html"
    |> HtmlDocument.descendants false (fun x -> HtmlNode.hasName "li" x && HtmlNode.hasAttribute "itemtype" "http://schema.org/Place" x)
    |> Seq.length
    |> should equal 100

[<Test>]
let ``Can parse new zoopla site correctly``() =
    HtmlDocument.Load "Data/zoopla2.html"
    |> HtmlDocument.descendants false (fun x -> HtmlNode.hasName "li" x && HtmlNode.hasAttribute "itemtype" "http://schema.org/Residence" x)
    |> Seq.length
    |> should equal 10

[<Test>]
let ``Doesn't insert whitespace on attribute name when there are two whitespace characters before an attribute``() =
    HtmlNode.Parse
        "<a data-lecture-id=\"27\"\r\ndata-modal-iframe=\"https://class.coursera.org/mathematicalmethods-001/lecture/view?lecture_id=27\"></a>"
    |> List.head
    |> HtmlNode.attributeValue "data-modal-iframe"
    |> should equal "https://class.coursera.org/mathematicalmethods-001/lecture/view?lecture_id=27"

[<Test>]
let ``Includes DOCTYPE when transforming HtmlDocument to string``() =
    let html = """<!DOCTYPE html><html lang="en"><head><title>Test</title></head><body>I Just Love F#</body></html>"""
    let doc = HtmlDocument.Parse html
    let typ = doc |> HtmlDocument.docType
    let newDoc = HtmlDocument.New(typ, doc.Elements())
    newDoc
    |> string
    |> should startWith "<!DOCTYPE html>"

[<Test>]
let ``Can create new CData element``() =
    HtmlNode.NewCData("some element content")
    |> string
    |> should equal "<![CDATA[some element content]]>"

[<TestCase("""var ns="xmlns=\"http:\/\/test.com\"";""")>]
[<TestCase("""var ns='xmlns=\'http:\/\/test.com\'';""")>]
let ``Can handle escaped characters in a string inside script tag`` content =
    let result = HtmlDocument.Parse (sprintf "<script>%s</script>" content)
    let expected =
        HtmlDocument.New
            [ HtmlNode.NewElement("script",
                [],
                [ HtmlNode.NewText content ]) ]
    result |> should equal expected

[<Test>]
let ``Parsing non-html content doesn't cause an infinite loop - Github-1264``() =
    let content =
      """Steve Jobs steve@apple.com Education: - Master of Mathematics Honours Computer Science and Combinatorics &
          Optimization. I
          specialized in systems and real-time programming, programming language
          implementation, and mathematical optimization.

      Skills:
        - Proficient in Rust, C++, Scheme, x86(_64) LaTeX,
          (Postgre)SQL, Gurobi, AWS, Google Cloud Platform, .NET (Core), C#,
          Python, low-level profiling and optimization on Linux and Windows.

        - Can do things with Java, Haskell, Clojure,
          Scala, AMPS, redis, OpenGL.

        Instructional support assistant at the School,
        September to January 2010.
          - Started the Java project[3], a custom IDE for students in an
            introductory computer science course."""

    let result = HtmlDocument.Parse content
    let expected =
        HtmlDocument.New [
            HtmlNode.NewText content
        ]
    result |> should equal expected<|MERGE_RESOLUTION|>--- conflicted
+++ resolved
@@ -577,10 +577,6 @@
     expected |> should equal htmlDoc
 
 [<Test>]
-<<<<<<< HEAD
-let ``Can find header when nested in a div``() =
-    let tables =
-=======
 let ``Can handle html without html tag``() = 
    let html = """<body>
        <div>no html-tag</div>
@@ -595,10 +591,8 @@
                   [ HtmlNode.NewElement("div", [ HtmlNode.NewText "no html-tag" ])]) ]
    expected |> should equal htmlDoc
 
-[<Test>]
-let ``Can find header when nested in a div``() = 
-    let tables = 
->>>>>>> 9716da5a
+let ``Can find header when nested in a div``() =
+    let tables =
         HtmlDocument.Load "Data/wimbledon_wikipedia.html"
         |> getTables false
         |> List.map (fun t -> t.Name, t)
