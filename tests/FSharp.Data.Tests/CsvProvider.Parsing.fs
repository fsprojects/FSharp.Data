<<<<<<< HEAD
﻿// --------------------------------------------------------------------------------------
// Tests for the CSV parsing code
// --------------------------------------------------------------------------------------

namespace FSharp.Data.Tests

open NUnit.Framework
open System.IO
open ProviderImplementation.CsvReader

module CsvParser =

  [<Test>]
  let ``Line with quotes parsed`` () = 
    let sr = new StringReader("123,\"456\"")
    let actual = readCsvFile sr [| ',' |] |> Array.ofSeq
    let expected = [|[|"123"; "456"|]|]
    Assert.AreEqual(expected, actual)

  [<Test>]
  let ``Quotes can be escaped with double quote`` () = 
    let sr = new StringReader("123,\"45\"\"6\"")
    let actual = readCsvFile sr [| ',' |] |> Array.ofSeq
    let expected = [|[|"123"; "45\"6"|]|]
    Assert.AreEqual(expected, actual)

  [<Test>]
  let ``Quoted new line does not start new row`` () = 
    let sr = new StringReader("123,\"45\n6\"")
    let actual = readCsvFile sr [| ',' |] |> Array.ofSeq
    let expected = [|[|"123"; "45\n6"|]|]
    Assert.AreEqual(expected, actual)

  [<Test>]
  let ``Quoted separator does not start new column`` () = 
    let sr = new StringReader("123,\"45,6\"")
    let actual = readCsvFile sr [| ',' |] |> Array.ofSeq
    let expected = [|[|"123"; "45,6"|]|]
    Assert.AreEqual(expected, actual)

  [<Test>]
  let ``Multiple separators are supported`` () = 
    let sr = new StringReader("12,34;\"5;6,7\"")
    let actual = readCsvFile sr [| ','; ';' |] |> Array.ofSeq
    let expected = [|[|"12"; "34"; "5;6,7" |]|]
    Assert.AreEqual(expected, actual)

  [<Test>]
  let ``Blank lines are ignored and parsed correctly`` () = 
    let sr = new StringReader("\n\r12,34\r\n\r\n56,78\n90,10\n")
    let actual = readCsvFile sr [| ',' |] |> Array.ofSeq
    let expected = [| [|"12"; "34" |]; [|"56"; "78"|]; [|"90"; "10" |]|]
    Assert.AreEqual(expected, actual)

  [<Test>]
  let ``Quoted strings parsed correctly`` () = 
    let sr = new StringReader("\n\r12,\"a\n\rb\"\r\n\"123\",\"\"\"hello\"\" world\"\n\r")
    let actual = readCsvFile sr [| ',' |] |> Array.ofSeq
    let expected = [|[|"12"; "a\n\rb"|]; [|"123"; "\"hello\" world"|]|]
    Assert.AreEqual(expected, actual)
=======
﻿// --------------------------------------------------------------------------------------
// Tests for the CSV parsing code
// --------------------------------------------------------------------------------------

module FSharp.Data.Tests.CsvProvider.Parsing

open NUnit.Framework
open FsUnit
open System.IO
open FSharp.Data.RuntimeImplementation.CsvReader

[<Test>]
let ``Line with quotes parsed`` () = 
  let sr = new StringReader("123,\"456\"")
  let actual = readCsvFile sr [| ',' |] |> Array.ofSeq
  let expected = [|[|"123"; "456"|]|]
  actual |> should equal expected

[<Test>]
let ``Quotes can be escaped with double quote`` () = 
  let sr = new StringReader("123,\"45\"\"6\"")
  let actual = readCsvFile sr [| ',' |] |> Array.ofSeq
  let expected = [|[|"123"; "45\"6"|]|]
  actual |> should equal expected

[<Test>]
let ``Quoted new line does not start new row`` () = 
  let sr = new StringReader("123,\"45\n6\"")
  let actual = readCsvFile sr [| ',' |] |> Array.ofSeq
  let expected = [|[|"123"; "45\n6"|]|]
  actual |> should equal expected

[<Test>]
let ``Quoted separator does not start new column`` () = 
  let sr = new StringReader("123,\"45,6\"")
  let actual = readCsvFile sr [| ',' |] |> Array.ofSeq
  let expected = [|[|"123"; "45,6"|]|]
  actual |> should equal expected

[<Test>]
let ``Multiple separators are supported`` () = 
  let sr = new StringReader("12,34;\"5;6,7\"")
  let actual = readCsvFile sr [| ','; ';' |] |> Array.ofSeq
  let expected = [|[|"12"; "34"; "5;6,7" |]|]
  actual |> should equal expected

[<Test>]
let ``Blank lines are ignored and parsed correctly`` () = 
  let sr = new StringReader("\n\r12,34\r\n\r\n56,78\n90,10\n")
  let actual = readCsvFile sr [| ',' |] |> Array.ofSeq
  let expected = [| [|"12"; "34" |]; [|"56"; "78"|]; [|"90"; "10" |]|]
  actual |> should equal expected

[<Test>]
let ``Quoted strings parsed correctly`` () = 
  let sr = new StringReader("\n\r12,\"a\n\rb\"\r\n\"123\",\"\"\"hello\"\" world\"\n\r")
  let actual = readCsvFile sr [| ',' |] |> Array.ofSeq
  let expected = [|[|"12"; "a\n\rb"|]; [|"123"; "\"hello\" world"|]|]
  actual |> should equal expected
>>>>>>> 787595a8
<|MERGE_RESOLUTION|>--- conflicted
+++ resolved
@@ -1,65 +1,3 @@
-<<<<<<< HEAD
-﻿// --------------------------------------------------------------------------------------
-// Tests for the CSV parsing code
-// --------------------------------------------------------------------------------------
-
-namespace FSharp.Data.Tests
-
-open NUnit.Framework
-open System.IO
-open ProviderImplementation.CsvReader
-
-module CsvParser =
-
-  [<Test>]
-  let ``Line with quotes parsed`` () = 
-    let sr = new StringReader("123,\"456\"")
-    let actual = readCsvFile sr [| ',' |] |> Array.ofSeq
-    let expected = [|[|"123"; "456"|]|]
-    Assert.AreEqual(expected, actual)
-
-  [<Test>]
-  let ``Quotes can be escaped with double quote`` () = 
-    let sr = new StringReader("123,\"45\"\"6\"")
-    let actual = readCsvFile sr [| ',' |] |> Array.ofSeq
-    let expected = [|[|"123"; "45\"6"|]|]
-    Assert.AreEqual(expected, actual)
-
-  [<Test>]
-  let ``Quoted new line does not start new row`` () = 
-    let sr = new StringReader("123,\"45\n6\"")
-    let actual = readCsvFile sr [| ',' |] |> Array.ofSeq
-    let expected = [|[|"123"; "45\n6"|]|]
-    Assert.AreEqual(expected, actual)
-
-  [<Test>]
-  let ``Quoted separator does not start new column`` () = 
-    let sr = new StringReader("123,\"45,6\"")
-    let actual = readCsvFile sr [| ',' |] |> Array.ofSeq
-    let expected = [|[|"123"; "45,6"|]|]
-    Assert.AreEqual(expected, actual)
-
-  [<Test>]
-  let ``Multiple separators are supported`` () = 
-    let sr = new StringReader("12,34;\"5;6,7\"")
-    let actual = readCsvFile sr [| ','; ';' |] |> Array.ofSeq
-    let expected = [|[|"12"; "34"; "5;6,7" |]|]
-    Assert.AreEqual(expected, actual)
-
-  [<Test>]
-  let ``Blank lines are ignored and parsed correctly`` () = 
-    let sr = new StringReader("\n\r12,34\r\n\r\n56,78\n90,10\n")
-    let actual = readCsvFile sr [| ',' |] |> Array.ofSeq
-    let expected = [| [|"12"; "34" |]; [|"56"; "78"|]; [|"90"; "10" |]|]
-    Assert.AreEqual(expected, actual)
-
-  [<Test>]
-  let ``Quoted strings parsed correctly`` () = 
-    let sr = new StringReader("\n\r12,\"a\n\rb\"\r\n\"123\",\"\"\"hello\"\" world\"\n\r")
-    let actual = readCsvFile sr [| ',' |] |> Array.ofSeq
-    let expected = [|[|"12"; "a\n\rb"|]; [|"123"; "\"hello\" world"|]|]
-    Assert.AreEqual(expected, actual)
-=======
 ﻿// --------------------------------------------------------------------------------------
 // Tests for the CSV parsing code
 // --------------------------------------------------------------------------------------
@@ -118,5 +56,4 @@
   let sr = new StringReader("\n\r12,\"a\n\rb\"\r\n\"123\",\"\"\"hello\"\" world\"\n\r")
   let actual = readCsvFile sr [| ',' |] |> Array.ofSeq
   let expected = [|[|"12"; "a\n\rb"|]; [|"123"; "\"hello\" world"|]|]
-  actual |> should equal expected
->>>>>>> 787595a8
+  actual |> should equal expected