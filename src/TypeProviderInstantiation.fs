--- conflicted
+++ resolved
@@ -88,14 +88,9 @@
                    box x.CacheRows
                    box x.Culture
                    box x.Encoding
-<<<<<<< HEAD
                    box x.ResolutionFolder 
                    box x.EmbeddedResource
                    box x.FixedWidth |] 
-=======
-                   box x.ResolutionFolder
-                   box x.EmbeddedResource |]
->>>>>>> bb8a5ec8
             | Xml x ->
                 (fun cfg -> new XmlProvider(cfg) :> TypeProviderForNamespaces),
                 [| box x.Sample
@@ -145,14 +140,9 @@
              x.PreferOptionals.ToString()
              x.MissingValues
              x.Culture
-<<<<<<< HEAD
              x.Encoding
              x.FixedWidth.ToString() ]
-        | Xml x -> 
-=======
-             x.Encoding ]
         | Xml x ->
->>>>>>> bb8a5ec8
             ["Xml"
              x.Sample
              x.SampleIsList.ToString()
