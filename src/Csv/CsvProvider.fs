--- conflicted
+++ resolved
@@ -59,8 +59,7 @@
       let value = 
         if value = "" then 
           use reader = new StringReader(schema)
-          let schemaStr = 
-              CsvReader.readCsvFile reader "," '"' |> Seq.exactlyOne |> fst
+          let schemaStr = CsvReader.readCsvFile reader "," '"' |> Seq.exactlyOne |> fst
           Array.zeroCreate schemaStr.Length |> String.concat (if String.IsNullOrEmpty separators then "," else separators.[0].ToString())
         else
           value
@@ -90,18 +89,12 @@
         | None -> <@@ None: string[] option @@> 
         | Some headers -> Expr.NewArray(typeof<string>, headers |> Array.map (fun h -> Expr.Value(h)) |> List.ofArray) |> (fun x-> <@@ Some (%%x : string[]) @@>)
 
-<<<<<<< HEAD
-      let ctor = ProvidedConstructor([ ProvidedParameter("rows", paramType) ], InvokeCode = (fun (Singleton paramValue) ->
-        let body = csvErasedType?CreateEmpty () (Expr.Var rowToStringArrayVar, paramValue, fixedWidth, replacer.ToRuntime headers,  sampleCsv.NumberOfColumns, separators, quote)
-        Expr.Let(rowToStringArrayVar, rowToStringArray, body)))
-=======
       let ctor = 
           ProvidedConstructor(
               [ ProvidedParameter("rows", paramType) ], 
               invokeCode = (fun (Singleton paramValue) ->
-                let body = csvErasedType?CreateEmpty () (Expr.Var rowToStringArrayVar, paramValue, headers,  sampleCsv.NumberOfColumns, separators, quote)
+                let body = csvErasedType?CreateEmpty () (Expr.Var rowToStringArrayVar, paramValue, fixedWidth, headers, sampleCsv.NumberOfColumns, separators, quote)
                 Expr.Let(rowToStringArrayVar, rowToStringArray, body)))
->>>>>>> bb8a5ec8
       csvType.AddMember(ctor) 
 
       let parseRows = 
@@ -118,13 +111,8 @@
         RepresentationType = csvType
         CreateFromTextReader = fun reader ->
           let body = 
-<<<<<<< HEAD
-            csvErasedType?Create () (Expr.Var stringArrayToRowVar, Expr.Var rowToStringArrayVar, replacer.ToRuntime reader, fixedWidth,
+            csvErasedType?Create () (Expr.Var stringArrayToRowVar, Expr.Var rowToStringArrayVar, reader, fixedWidth,
                                               separators, quote, hasHeaders, ignoreErrors, skipRows, cacheRows)
-=======
-            csvErasedType?Create () (Expr.Var stringArrayToRowVar, Expr.Var rowToStringArrayVar, reader, 
-                                     separators, quote, hasHeaders, ignoreErrors, skipRows, cacheRows)
->>>>>>> bb8a5ec8
           Expr.Let(stringArrayToRowVar, stringArrayToRow, Expr.Let(rowToStringArrayVar, rowToStringArray, body))
         CreateFromTextReaderForSampleList = fun _ -> failwith "Not Applicable" }
 
