﻿// --------------------------------------------------------------------------------------
// CSV type provider
// --------------------------------------------------------------------------------------
namespace ProviderImplementation

open System
open System.IO
open FSharp.Core.CompilerServices
open FSharp.Quotations
open ProviderImplementation.ProvidedTypes
open ProviderImplementation.ProviderHelpers
open FSharp.Data
open FSharp.Data.Runtime
open FSharp.Data.Runtime.CsvInference
open ProviderImplementation
open ProviderImplementation.QuotationBuilder

// --------------------------------------------------------------------------------------

[<TypeProvider>]
type public CsvProvider(cfg:TypeProviderConfig) as this =
<<<<<<< HEAD
  inherit DisposableTypeProviderForNamespaces(cfg, assemblyReplacementMap=[ "FSharp.Data.DesignTime", "FSharp.Data" ])

  // Generate namespace and type 'FSharp.Data.CsvProvider'
  let asm, version = AssemblyResolver.init cfg (this :> TypeProviderForNamespaces)
  let ns = "FSharp.Data"
  let csvProvTy = ProvidedTypeDefinition(asm, ns, "CsvProvider", None, hideObjectMethods=true, nonNullable = true)

  let buildTypes (typeName:string) (args:obj[]) =

    let sample = args.[0] :?> string
    let separators = args.[1] :?> string
    let inferRows = args.[2] :?> int
    let schema = args.[3] :?> string
    let hasHeaders = args.[4] :?> bool
    let ignoreErrors = args.[5] :?> bool
    let skipRows = args.[6] :?> int
    let assumeMissingValues = args.[7] :?> bool
    let preferOptionals = args.[8] :?> bool
    let quote = args.[9] :?> char
    let missingValuesStr = args.[10] :?> string
    let cacheRows = args.[11] :?> bool
    let cultureStr = args.[12] :?> string
    let encodingStr = args.[13] :?> string
    let resolutionFolder = args.[14] :?> string
    let resource = args.[15] :?> string
    let ignoreLinePattern = args.[16] :?> string
    let trimColumnValue = args.[17] :?> bool
    
    if sample = "" then
      if schema = "" then
        failwith "When the Sample parameter is not specified, the Schema parameter must be provided"
      if hasHeaders then
        failwith "When the Sample parameter is not specified, the HasHeaders parameter must be set to false"

    let parse (extension:string) value =
      let separators = 
        if String.IsNullOrEmpty separators && extension.ToLowerInvariant() = ".tsv"
        then "\t" else separators
      let value = 
        if value = "" then 
          use reader = new StringReader(schema)
          let schemaStr = CsvReader.readCsvFile reader "," '"' false |> Seq.exactlyOne |> fst
          Array.zeroCreate schemaStr.Length |> String.concat (if String.IsNullOrEmpty separators then "," else separators.[0].ToString())
        else
          value
      CsvFile.Parse(value, separators, quote, hasHeaders, ignoreErrors, skipRows, ignoreLinePattern, trimColumnValue)

    let getSpecFromSamples samples = 
      
      use sampleCsv : CsvFile = Seq.exactlyOne samples
      let separators = sampleCsv.Separators
  
      let inferredFields = using (IO.logTime "Inference" sample) <| fun _ ->
        sampleCsv.InferColumnTypes(inferRows, TextRuntime.GetMissingValues missingValuesStr, TextRuntime.GetCulture cultureStr, schema,
                                   assumeMissingValues, preferOptionals, ProviderHelpers.unitsOfMeasureProvider)

      using (IO.logTime "TypeGeneration" sample) <| fun _ ->

      let csvType, csvErasedType, rowType, stringArrayToRow, rowToStringArray = 
        inferredFields 
        |> CsvTypeBuilder.generateTypes asm ns typeName (missingValuesStr, cultureStr) 

      let stringArrayToRowVar = Var("stringArrayToRow", stringArrayToRow.Type)
      let rowToStringArrayVar = Var("rowToStringArray", rowToStringArray.Type)
      
      let paramType = typedefof<seq<_>>.MakeGenericType(rowType)
      let headers = 
        match sampleCsv.Headers with 
        | None -> <@@ None: string[] option @@> 
        | Some headers -> Expr.NewArray(typeof<string>, headers |> Array.map (fun h -> Expr.Value(h)) |> List.ofArray) |> (fun x-> <@@ Some (%%x : string[]) @@>)

      let ctor = 
          ProvidedConstructor(
              [ ProvidedParameter("rows", paramType) ], 
              invokeCode = (fun (Singleton paramValue) ->
                let body = csvErasedType?CreateEmpty () (Expr.Var rowToStringArrayVar, paramValue, headers,  sampleCsv.NumberOfColumns, separators, quote)
                Expr.Let(rowToStringArrayVar, rowToStringArray, body)))
      csvType.AddMember(ctor) 

      let parseRows = 
          ProvidedMethod("ParseRows", 
              [ProvidedParameter("text", typeof<string>)], 
              rowType.MakeArrayType(), 
              isStatic = true,
              invokeCode = fun (Singleton text) ->         
                let body = csvErasedType?ParseRows () (text, Expr.Var stringArrayToRowVar, separators, quote, ignoreErrors, ignoreLinePattern, trimColumnValue)
                Expr.Let(stringArrayToRowVar, stringArrayToRow, body))
      csvType.AddMember parseRows

      { GeneratedType = csvType
        RepresentationType = csvType
        CreateFromTextReader = fun reader ->
          let body = 
            csvErasedType?Create () (Expr.Var stringArrayToRowVar, Expr.Var rowToStringArrayVar, reader, 
                                     separators, quote, hasHeaders, ignoreErrors, skipRows, cacheRows, ignoreLinePattern, trimColumnValue)
          Expr.Let(stringArrayToRowVar, stringArrayToRow, Expr.Let(rowToStringArrayVar, rowToStringArray, body))
        CreateFromTextReaderForSampleList = fun _ -> failwith "Not Applicable" }

    let maxNumberOfRows = if inferRows > 0 then Some inferRows else None

    generateType "CSV" sample (*sampleIsList*)false parse (fun _ _ -> failwith "Not Applicable")
                 getSpecFromSamples version this cfg  encodingStr resolutionFolder resource typeName maxNumberOfRows

  // Add static parameter that specifies the API we want to get (compile-time) 
  let parameters = 
    [ ProvidedStaticParameter("Sample", typeof<string>, parameterDefaultValue = "") 
      ProvidedStaticParameter("Separators", typeof<string>, parameterDefaultValue = "") 
      ProvidedStaticParameter("InferRows", typeof<int>, parameterDefaultValue = 1000)
      ProvidedStaticParameter("Schema", typeof<string>, parameterDefaultValue = "")
      ProvidedStaticParameter("HasHeaders", typeof<bool>, parameterDefaultValue = true)
      ProvidedStaticParameter("IgnoreErrors", typeof<bool>, parameterDefaultValue = false)
      ProvidedStaticParameter("SkipRows", typeof<int>, parameterDefaultValue = 0)
      ProvidedStaticParameter("AssumeMissingValues", typeof<bool>, parameterDefaultValue = false)
      ProvidedStaticParameter("PreferOptionals", typeof<bool>, parameterDefaultValue = false)
      ProvidedStaticParameter("Quote", typeof<char>, parameterDefaultValue = '"')
      ProvidedStaticParameter("MissingValues", typeof<string>, parameterDefaultValue = "")
      ProvidedStaticParameter("CacheRows", typeof<bool>, parameterDefaultValue = true)
      ProvidedStaticParameter("Culture", typeof<string>, parameterDefaultValue = "")
      ProvidedStaticParameter("Encoding", typeof<string>, parameterDefaultValue = "") 
      ProvidedStaticParameter("ResolutionFolder", typeof<string>, parameterDefaultValue = "")
      ProvidedStaticParameter("EmbeddedResource", typeof<string>, parameterDefaultValue = "")
      ProvidedStaticParameter("IgnoreLinePattern", typeof<string>, parameterDefaultValue = "")
      ProvidedStaticParameter("TrimColumnValue", typeof<bool>, parameterDefaultValue = false)]

  let helpText = 
    """<summary>Typed representation of a CSV file.</summary>
       <param name='Sample'>Location of a CSV sample file or a string containing a sample CSV document.</param>
       <param name='Separators'>Column delimiter(s). Defaults to `,`.</param>
       <param name='InferRows'>Number of rows to use for inference. Defaults to `1000`. If this is zero, all rows are used.</param>
       <param name='Schema'>Optional column types, in a comma separated list. Valid types are `int`, `int64`, `bool`, `float`, `decimal`, `date`, `guid`, `string`, `int?`, `int64?`, `bool?`, `float?`, `decimal?`, `date?`, `guid?`, `int option`, `int64 option`, `bool option`, `float option`, `decimal option`, `date option`, `guid option` and `string option`.
       You can also specify a unit and the name of the column like this: `Name (type&lt;unit&gt;)`, or you can override only the name. If you don't want to specify all the columns, you can reference the columns by name like this: `ColumnName=type`.</param>
       <param name='HasHeaders'>Whether the sample contains the names of the columns as its first line.</param>
       <param name='IgnoreErrors'>Whether to ignore rows that have the wrong number of columns or which can't be parsed using the inferred or specified schema. Otherwise an exception is thrown when these rows are encountered.</param>
       <param name='SkipRows'>Skips the first n rows of the CSV file.</param>
       <param name='AssumeMissingValues'>When set to true, the type provider will assume all columns can have missing values, even if in the provided sample all values are present. Defaults to false.</param>
       <param name='PreferOptionals'>When set to true, inference will prefer to use the option type instead of nullable types, `double.NaN` or `""` for missing values. Defaults to false.</param>
       <param name='Quote'>The quotation mark (for surrounding values containing the delimiter). Defaults to `"`.</param>
       <param name='MissingValues'>The set of strings recogized as missing values. Defaults to `""" + String.Join(",", TextConversions.DefaultMissingValues) + """`.</param>
       <param name='CacheRows'>Whether the rows should be caches so they can be iterated multiple times. Defaults to true. Disable for large datasets.</param>
       <param name='Culture'>The culture used for parsing numbers and dates. Defaults to the invariant culture.</param>
       <param name='Encoding'>The encoding used to read the sample. You can specify either the character set name or the codepage number. Defaults to UTF8 for files, and to ISO-8859-1 the for HTTP requests, unless `charset` is specified in the `Content-Type` response header.</param>
       <param name='ResolutionFolder'>A directory that is used when resolving relative file references (at design time and in hosted execution).</param>
       <param name='EmbeddedResource'>When specified, the type provider first attempts to load the sample from the specified resource 
          (e.g. 'MyCompany.MyAssembly, resource_name.csv'). This is useful when exposing types generated by the type provider.</param>
       <param name='IgnoreLinePattern'>A regular expression for lines to ignore.</param>
       <param name='TrimColumnValue'>Whether the values in a column should be trimmed.</param>"""

  do csvProvTy.AddXmlDoc helpText
  do csvProvTy.DefineStaticParameters(parameters, buildTypes)

  // Register the main type with F# compiler
  do this.AddNamespace(ns, [ csvProvTy ])
=======
    inherit DisposableTypeProviderForNamespaces(cfg, assemblyReplacementMap=[ "FSharp.Data.DesignTime", "FSharp.Data" ])
  
    // Generate namespace and type 'FSharp.Data.CsvProvider'
    let asm = AssemblyResolver.init cfg (this :> TypeProviderForNamespaces)
    let ns = "FSharp.Data"
    let csvProvTy = ProvidedTypeDefinition(asm, ns, "CsvProvider", None, hideObjectMethods=true, nonNullable = true)
  
    let buildTypes (typeName:string) (args:obj[]) =
  
        let sample = args.[0] :?> string
        let separators = args.[1] :?> string
        let inferRows = args.[2] :?> int
        let schema = args.[3] :?> string
        let hasHeaders = args.[4] :?> bool
        let ignoreErrors = args.[5] :?> bool
        let skipRows = args.[6] :?> int
        let assumeMissingValues = args.[7] :?> bool
        let preferOptionals = args.[8] :?> bool
        let quote = args.[9] :?> char
        let missingValuesStr = args.[10] :?> string
        let cacheRows = args.[11] :?> bool
        let cultureStr = args.[12] :?> string
        let encodingStr = args.[13] :?> string
        let resolutionFolder = args.[14] :?> string
        let resource = args.[15] :?> string
        
        if sample = "" then
            if schema = "" then
                failwith "When the Sample parameter is not specified, the Schema parameter must be provided"
            if hasHeaders then
                failwith "When the Sample parameter is not specified, the HasHeaders parameter must be set to false"
        
        let getSpec (extension:string) value = 
          
            use sampleCsv = using (IO.logTime "Parsing" sample) <| fun _ ->
                let separators = 
                    if String.IsNullOrEmpty separators && extension.ToLowerInvariant() = ".tsv"
                    then "\t" else separators
                let value = 
                    if sample = "" then 
                        // synthetize sample from the schema
                        use reader = new StringReader(value)
                        let schemaStr = CsvReader.readCsvFile reader "," '"' |> Seq.exactlyOne |> fst
                        Array.zeroCreate schemaStr.Length
                        |> String.concat (if String.IsNullOrEmpty separators then "," else separators.[0].ToString())
                    else
                        value
                
                CsvFile.Parse(value, separators, quote, hasHeaders, ignoreErrors, skipRows)
            
            let separators = sampleCsv.Separators
            
            let inferredFields = using (IO.logTime "Inference" sample) <| fun _ ->
                sampleCsv.InferColumnTypes(inferRows, TextRuntime.GetMissingValues missingValuesStr, TextRuntime.GetCulture cultureStr, schema,
                                           assumeMissingValues, preferOptionals, ProviderHelpers.unitsOfMeasureProvider)
            
            using (IO.logTime "TypeGeneration" sample) <| fun _ ->
            
            let csvType, csvErasedType, rowType, stringArrayToRow, rowToStringArray = 
                inferredFields 
                |> CsvTypeBuilder.generateTypes asm ns typeName (missingValuesStr, cultureStr) 
            
            let stringArrayToRowVar = Var("stringArrayToRow", stringArrayToRow.Type)
            let rowToStringArrayVar = Var("rowToStringArray", rowToStringArray.Type)
            
            let paramType = typedefof<seq<_>>.MakeGenericType(rowType)
            let headers = 
                match sampleCsv.Headers with 
                | None -> <@@ None: string[] option @@> 
                | Some headers -> Expr.NewArray(typeof<string>, headers |> Array.map (fun h -> Expr.Value(h)) |> List.ofArray) |> (fun x-> <@@ Some (%%x : string[]) @@>)
            
            let ctor = 
                ProvidedConstructor(
                    [ ProvidedParameter("rows", paramType) ], 
                    invokeCode = (fun (Singleton paramValue) ->
                      let body = csvErasedType?CreateEmpty () (Expr.Var rowToStringArrayVar, paramValue, headers,  sampleCsv.NumberOfColumns, separators, quote)
                      Expr.Let(rowToStringArrayVar, rowToStringArray, body)))
            csvType.AddMember(ctor) 
            
            let parseRows = 
                ProvidedMethod("ParseRows", 
                    [ProvidedParameter("text", typeof<string>)], 
                    rowType.MakeArrayType(), 
                    isStatic = true,
                    invokeCode = fun (Singleton text) ->         
                      let body = csvErasedType?ParseRows () (text, Expr.Var stringArrayToRowVar, separators, quote, ignoreErrors)
                      Expr.Let(stringArrayToRowVar, stringArrayToRow, body))
            csvType.AddMember parseRows
            
            { GeneratedType = csvType
              RepresentationType = csvType
              CreateFromTextReader = fun reader ->
                  let body = 
                      csvErasedType?Create () (Expr.Var stringArrayToRowVar, Expr.Var rowToStringArrayVar, reader, 
                                               separators, quote, hasHeaders, ignoreErrors, skipRows, cacheRows)
                  Expr.Let(stringArrayToRowVar, stringArrayToRow, Expr.Let(rowToStringArrayVar, rowToStringArray, body))
              CreateFromTextReaderForSampleList = fun _ -> failwith "Not Applicable" }
        
        let maxNumberOfRows = if inferRows > 0 then Some inferRows else None
        
        // On the CsvProvider the schema might be partial and we will still infer from the sample
        // So we handle it in a custom way
        generateType "CSV" (if sample <> "" then Sample sample else Schema schema) getSpec this cfg  encodingStr resolutionFolder resource typeName maxNumberOfRows
  
    // Add static parameter that specifies the API we want to get (compile-time) 
    let parameters = 
        [ ProvidedStaticParameter("Sample", typeof<string>, parameterDefaultValue = "") 
          ProvidedStaticParameter("Separators", typeof<string>, parameterDefaultValue = "") 
          ProvidedStaticParameter("InferRows", typeof<int>, parameterDefaultValue = 1000)
          ProvidedStaticParameter("Schema", typeof<string>, parameterDefaultValue = "")
          ProvidedStaticParameter("HasHeaders", typeof<bool>, parameterDefaultValue = true)
          ProvidedStaticParameter("IgnoreErrors", typeof<bool>, parameterDefaultValue = false)
          ProvidedStaticParameter("SkipRows", typeof<int>, parameterDefaultValue = 0)
          ProvidedStaticParameter("AssumeMissingValues", typeof<bool>, parameterDefaultValue = false)
          ProvidedStaticParameter("PreferOptionals", typeof<bool>, parameterDefaultValue = false)
          ProvidedStaticParameter("Quote", typeof<char>, parameterDefaultValue = '"')
          ProvidedStaticParameter("MissingValues", typeof<string>, parameterDefaultValue = "")
          ProvidedStaticParameter("CacheRows", typeof<bool>, parameterDefaultValue = true)
          ProvidedStaticParameter("Culture", typeof<string>, parameterDefaultValue = "")
          ProvidedStaticParameter("Encoding", typeof<string>, parameterDefaultValue = "") 
          ProvidedStaticParameter("ResolutionFolder", typeof<string>, parameterDefaultValue = "")
          ProvidedStaticParameter("EmbeddedResource", typeof<string>, parameterDefaultValue = "") ]
  
    let helpText = 
        """<summary>Typed representation of a CSV file.</summary>
           <param name='Sample'>Location of a CSV sample file or a string containing a sample CSV document.</param>
           <param name='Separators'>Column delimiter(s). Defaults to `,`.</param>
           <param name='InferRows'>Number of rows to use for inference. Defaults to `1000`. If this is zero, all rows are used.</param>
           <param name='Schema'>Optional column types, in a comma separated list. Valid types are `int`, `int64`, `bool`, `float`, `decimal`, `date`, `guid`, `string`, `int?`, `int64?`, `bool?`, `float?`, `decimal?`, `date?`, `guid?`, `int option`, `int64 option`, `bool option`, `float option`, `decimal option`, `date option`, `guid option` and `string option`.
           You can also specify a unit and the name of the column like this: `Name (type&lt;unit&gt;)`, or you can override only the name. If you don't want to specify all the columns, you can reference the columns by name like this: `ColumnName=type`.</param>
           <param name='HasHeaders'>Whether the sample contains the names of the columns as its first line.</param>
           <param name='IgnoreErrors'>Whether to ignore rows that have the wrong number of columns or which can't be parsed using the inferred or specified schema. Otherwise an exception is thrown when these rows are encountered.</param>
           <param name='SkipRows'>Skips the first n rows of the CSV file.</param>
           <param name='AssumeMissingValues'>When set to true, the type provider will assume all columns can have missing values, even if in the provided sample all values are present. Defaults to false.</param>
           <param name='PreferOptionals'>When set to true, inference will prefer to use the option type instead of nullable types, `double.NaN` or `""` for missing values. Defaults to false.</param>
           <param name='Quote'>The quotation mark (for surrounding values containing the delimiter). Defaults to `"`.</param>
           <param name='MissingValues'>The set of strings recogized as missing values. Defaults to `""" + String.Join(",", TextConversions.DefaultMissingValues) + """`.</param>
           <param name='CacheRows'>Whether the rows should be caches so they can be iterated multiple times. Defaults to true. Disable for large datasets.</param>
           <param name='Culture'>The culture used for parsing numbers and dates. Defaults to the invariant culture.</param>
           <param name='Encoding'>The encoding used to read the sample. You can specify either the character set name or the codepage number. Defaults to UTF8 for files, and to ISO-8859-1 the for HTTP requests, unless `charset` is specified in the `Content-Type` response header.</param>
           <param name='ResolutionFolder'>A directory that is used when resolving relative file references (at design time and in hosted execution).</param>
           <param name='EmbeddedResource'>When specified, the type provider first attempts to load the sample from the specified resource 
              (e.g. 'MyCompany.MyAssembly, resource_name.csv'). This is useful when exposing types generated by the type provider.</param>"""
       
    do csvProvTy.AddXmlDoc helpText
    do csvProvTy.DefineStaticParameters(parameters, buildTypes)
  
    // Register the main type with F# compiler
    do this.AddNamespace(ns, [ csvProvTy ])
  
>>>>>>> 33e6e825
<|MERGE_RESOLUTION|>--- conflicted
+++ resolved
@@ -19,11 +19,10 @@
 
 [<TypeProvider>]
 type public CsvProvider(cfg:TypeProviderConfig) as this =
-<<<<<<< HEAD
   inherit DisposableTypeProviderForNamespaces(cfg, assemblyReplacementMap=[ "FSharp.Data.DesignTime", "FSharp.Data" ])
 
   // Generate namespace and type 'FSharp.Data.CsvProvider'
-  let asm, version = AssemblyResolver.init cfg (this :> TypeProviderForNamespaces)
+  let asm = AssemblyResolver.init cfg (this :> TypeProviderForNamespaces)
   let ns = "FSharp.Data"
   let csvProvTy = ProvidedTypeDefinition(asm, ns, "CsvProvider", None, hideObjectMethods=true, nonNullable = true)
 
@@ -47,86 +46,88 @@
     let resource = args.[15] :?> string
     let ignoreLinePattern = args.[16] :?> string
     let trimColumnValue = args.[17] :?> bool
-    
+
     if sample = "" then
       if schema = "" then
         failwith "When the Sample parameter is not specified, the Schema parameter must be provided"
       if hasHeaders then
         failwith "When the Sample parameter is not specified, the HasHeaders parameter must be set to false"
 
-    let parse (extension:string) value =
-      let separators = 
-        if String.IsNullOrEmpty separators && extension.ToLowerInvariant() = ".tsv"
-        then "\t" else separators
-      let value = 
-        if value = "" then 
-          use reader = new StringReader(schema)
-          let schemaStr = CsvReader.readCsvFile reader "," '"' false |> Seq.exactlyOne |> fst
-          Array.zeroCreate schemaStr.Length |> String.concat (if String.IsNullOrEmpty separators then "," else separators.[0].ToString())
-        else
-          value
-      CsvFile.Parse(value, separators, quote, hasHeaders, ignoreErrors, skipRows, ignoreLinePattern, trimColumnValue)
+    let getSpec (extension:string) value =
+        use sampleCsv = using (IO.logTime "Parsing" sample) <| fun _ ->
+            let separators =
+                if String.IsNullOrEmpty separators && extension.ToLowerInvariant() = ".tsv"
+                then "\t" else separators
+            let value =
+                if sample = "" then
+                    // synthetize sample from the schema
+                    use reader = new StringReader(value)
+                    let schemaStr = CsvReader.readCsvFile reader "," '"' |> Seq.exactlyOne |> fst
+                    Array.zeroCreate schemaStr.Length
+                    |> String.concat (if String.IsNullOrEmpty separators then "," else separators.[0].ToString())
+                else
+                    value
 
-    let getSpecFromSamples samples = 
-      
-      use sampleCsv : CsvFile = Seq.exactlyOne samples
-      let separators = sampleCsv.Separators
-  
-      let inferredFields = using (IO.logTime "Inference" sample) <| fun _ ->
-        sampleCsv.InferColumnTypes(inferRows, TextRuntime.GetMissingValues missingValuesStr, TextRuntime.GetCulture cultureStr, schema,
-                                   assumeMissingValues, preferOptionals, ProviderHelpers.unitsOfMeasureProvider)
+            CsvFile.Parse(value, separators, quote, hasHeaders, ignoreErrors, skipRows, ignoreLinePattern, trimColumnValue)
 
-      using (IO.logTime "TypeGeneration" sample) <| fun _ ->
+        let separators = sampleCsv.Separators
 
-      let csvType, csvErasedType, rowType, stringArrayToRow, rowToStringArray = 
-        inferredFields 
-        |> CsvTypeBuilder.generateTypes asm ns typeName (missingValuesStr, cultureStr) 
+        let inferredFields = using (IO.logTime "Inference" sample) <| fun _ ->
+            sampleCsv.InferColumnTypes(inferRows, TextRuntime.GetMissingValues missingValuesStr, TextRuntime.GetCulture cultureStr, schema,
+                                       assumeMissingValues, preferOptionals, ProviderHelpers.unitsOfMeasureProvider)
 
-      let stringArrayToRowVar = Var("stringArrayToRow", stringArrayToRow.Type)
-      let rowToStringArrayVar = Var("rowToStringArray", rowToStringArray.Type)
-      
-      let paramType = typedefof<seq<_>>.MakeGenericType(rowType)
-      let headers = 
-        match sampleCsv.Headers with 
-        | None -> <@@ None: string[] option @@> 
-        | Some headers -> Expr.NewArray(typeof<string>, headers |> Array.map (fun h -> Expr.Value(h)) |> List.ofArray) |> (fun x-> <@@ Some (%%x : string[]) @@>)
+        using (IO.logTime "TypeGeneration" sample) <| fun _ ->
 
-      let ctor = 
-          ProvidedConstructor(
-              [ ProvidedParameter("rows", paramType) ], 
+        let csvType, csvErasedType, rowType, stringArrayToRow, rowToStringArray =
+            inferredFields
+            |> CsvTypeBuilder.generateTypes asm ns typeName (missingValuesStr, cultureStr)
+
+        let stringArrayToRowVar = Var("stringArrayToRow", stringArrayToRow.Type)
+        let rowToStringArrayVar = Var("rowToStringArray", rowToStringArray.Type)
+
+        let paramType = typedefof<seq<_>>.MakeGenericType(rowType)
+        let headers =
+            match sampleCsv.Headers with
+            | None -> <@@ None: string[] option @@>
+            | Some headers -> Expr.NewArray(typeof<string>, headers |> Array.map (fun h -> Expr.Value(h)) |> List.ofArray) |> (fun x-> <@@ Some (%%x : string[]) @@>)
+
+        let ctor =
+            ProvidedConstructor(
+              [ ProvidedParameter("rows", paramType) ],
               invokeCode = (fun (Singleton paramValue) ->
                 let body = csvErasedType?CreateEmpty () (Expr.Var rowToStringArrayVar, paramValue, headers,  sampleCsv.NumberOfColumns, separators, quote)
                 Expr.Let(rowToStringArrayVar, rowToStringArray, body)))
-      csvType.AddMember(ctor) 
+        csvType.AddMember(ctor)
 
-      let parseRows = 
-          ProvidedMethod("ParseRows", 
-              [ProvidedParameter("text", typeof<string>)], 
-              rowType.MakeArrayType(), 
-              isStatic = true,
-              invokeCode = fun (Singleton text) ->         
-                let body = csvErasedType?ParseRows () (text, Expr.Var stringArrayToRowVar, separators, quote, ignoreErrors, ignoreLinePattern, trimColumnValue)
-                Expr.Let(stringArrayToRowVar, stringArrayToRow, body))
-      csvType.AddMember parseRows
+        let parseRows =
+              ProvidedMethod("ParseRows",
+                  [ProvidedParameter("text", typeof<string>)],
+                  rowType.MakeArrayType(),
+                  isStatic = true,
+                  invokeCode = fun (Singleton text) ->
+                    let body = csvErasedType?ParseRows () (text, Expr.Var stringArrayToRowVar, separators, quote, ignoreErrors, ignoreLinePattern, trimColumnValue)
+                    Expr.Let(stringArrayToRowVar, stringArrayToRow, body))
+        csvType.AddMember parseRows
 
-      { GeneratedType = csvType
-        RepresentationType = csvType
-        CreateFromTextReader = fun reader ->
-          let body = 
-            csvErasedType?Create () (Expr.Var stringArrayToRowVar, Expr.Var rowToStringArrayVar, reader, 
-                                     separators, quote, hasHeaders, ignoreErrors, skipRows, cacheRows, ignoreLinePattern, trimColumnValue)
-          Expr.Let(stringArrayToRowVar, stringArrayToRow, Expr.Let(rowToStringArrayVar, rowToStringArray, body))
-        CreateFromTextReaderForSampleList = fun _ -> failwith "Not Applicable" }
+        { GeneratedType = csvType
+          RepresentationType = csvType
+          CreateFromTextReader = fun reader ->
+              let body =
+                csvErasedType?Create () (Expr.Var stringArrayToRowVar, Expr.Var rowToStringArrayVar, reader,
+                                         separators, quote, hasHeaders, ignoreErrors, skipRows, cacheRows, ignoreLinePattern, trimColumnValue)
+              Expr.Let(stringArrayToRowVar, stringArrayToRow, Expr.Let(rowToStringArrayVar, rowToStringArray, body))
+          CreateFromTextReaderForSampleList = fun _ -> failwith "Not Applicable" }
 
     let maxNumberOfRows = if inferRows > 0 then Some inferRows else None
 
-    generateType "CSV" sample (*sampleIsList*)false parse (fun _ _ -> failwith "Not Applicable")
-                 getSpecFromSamples version this cfg  encodingStr resolutionFolder resource typeName maxNumberOfRows
+    // On the CsvProvider the schema might be partial and we will still infer from the sample
+    // So we handle it in a custom way
+    generateType "CSV" (if sample <> "" then Sample sample else Schema schema) getSpec this cfg  encodingStr resolutionFolder resource typeName maxNumberOfRows
 
-  // Add static parameter that specifies the API we want to get (compile-time) 
-  let parameters = 
-    [ ProvidedStaticParameter("Sample", typeof<string>, parameterDefaultValue = "") 
-      ProvidedStaticParameter("Separators", typeof<string>, parameterDefaultValue = "") 
+  // Add static parameter that specifies the API we want to get (compile-time)
+  let parameters =
+    [ ProvidedStaticParameter("Sample", typeof<string>, parameterDefaultValue = "")
+      ProvidedStaticParameter("Separators", typeof<string>, parameterDefaultValue = "")
       ProvidedStaticParameter("InferRows", typeof<int>, parameterDefaultValue = 1000)
       ProvidedStaticParameter("Schema", typeof<string>, parameterDefaultValue = "")
       ProvidedStaticParameter("HasHeaders", typeof<bool>, parameterDefaultValue = true)
@@ -138,13 +139,13 @@
       ProvidedStaticParameter("MissingValues", typeof<string>, parameterDefaultValue = "")
       ProvidedStaticParameter("CacheRows", typeof<bool>, parameterDefaultValue = true)
       ProvidedStaticParameter("Culture", typeof<string>, parameterDefaultValue = "")
-      ProvidedStaticParameter("Encoding", typeof<string>, parameterDefaultValue = "") 
+      ProvidedStaticParameter("Encoding", typeof<string>, parameterDefaultValue = "")
       ProvidedStaticParameter("ResolutionFolder", typeof<string>, parameterDefaultValue = "")
       ProvidedStaticParameter("EmbeddedResource", typeof<string>, parameterDefaultValue = "")
       ProvidedStaticParameter("IgnoreLinePattern", typeof<string>, parameterDefaultValue = "")
       ProvidedStaticParameter("TrimColumnValue", typeof<bool>, parameterDefaultValue = false)]
 
-  let helpText = 
+  let helpText =
     """<summary>Typed representation of a CSV file.</summary>
        <param name='Sample'>Location of a CSV sample file or a string containing a sample CSV document.</param>
        <param name='Separators'>Column delimiter(s). Defaults to `,`.</param>
@@ -162,7 +163,7 @@
        <param name='Culture'>The culture used for parsing numbers and dates. Defaults to the invariant culture.</param>
        <param name='Encoding'>The encoding used to read the sample. You can specify either the character set name or the codepage number. Defaults to UTF8 for files, and to ISO-8859-1 the for HTTP requests, unless `charset` is specified in the `Content-Type` response header.</param>
        <param name='ResolutionFolder'>A directory that is used when resolving relative file references (at design time and in hosted execution).</param>
-       <param name='EmbeddedResource'>When specified, the type provider first attempts to load the sample from the specified resource 
+       <param name='EmbeddedResource'>When specified, the type provider first attempts to load the sample from the specified resource
           (e.g. 'MyCompany.MyAssembly, resource_name.csv'). This is useful when exposing types generated by the type provider.</param>
        <param name='IgnoreLinePattern'>A regular expression for lines to ignore.</param>
        <param name='TrimColumnValue'>Whether the values in a column should be trimmed.</param>"""
@@ -171,156 +172,4 @@
   do csvProvTy.DefineStaticParameters(parameters, buildTypes)
 
   // Register the main type with F# compiler
-  do this.AddNamespace(ns, [ csvProvTy ])
-=======
-    inherit DisposableTypeProviderForNamespaces(cfg, assemblyReplacementMap=[ "FSharp.Data.DesignTime", "FSharp.Data" ])
-  
-    // Generate namespace and type 'FSharp.Data.CsvProvider'
-    let asm = AssemblyResolver.init cfg (this :> TypeProviderForNamespaces)
-    let ns = "FSharp.Data"
-    let csvProvTy = ProvidedTypeDefinition(asm, ns, "CsvProvider", None, hideObjectMethods=true, nonNullable = true)
-  
-    let buildTypes (typeName:string) (args:obj[]) =
-  
-        let sample = args.[0] :?> string
-        let separators = args.[1] :?> string
-        let inferRows = args.[2] :?> int
-        let schema = args.[3] :?> string
-        let hasHeaders = args.[4] :?> bool
-        let ignoreErrors = args.[5] :?> bool
-        let skipRows = args.[6] :?> int
-        let assumeMissingValues = args.[7] :?> bool
-        let preferOptionals = args.[8] :?> bool
-        let quote = args.[9] :?> char
-        let missingValuesStr = args.[10] :?> string
-        let cacheRows = args.[11] :?> bool
-        let cultureStr = args.[12] :?> string
-        let encodingStr = args.[13] :?> string
-        let resolutionFolder = args.[14] :?> string
-        let resource = args.[15] :?> string
-        
-        if sample = "" then
-            if schema = "" then
-                failwith "When the Sample parameter is not specified, the Schema parameter must be provided"
-            if hasHeaders then
-                failwith "When the Sample parameter is not specified, the HasHeaders parameter must be set to false"
-        
-        let getSpec (extension:string) value = 
-          
-            use sampleCsv = using (IO.logTime "Parsing" sample) <| fun _ ->
-                let separators = 
-                    if String.IsNullOrEmpty separators && extension.ToLowerInvariant() = ".tsv"
-                    then "\t" else separators
-                let value = 
-                    if sample = "" then 
-                        // synthetize sample from the schema
-                        use reader = new StringReader(value)
-                        let schemaStr = CsvReader.readCsvFile reader "," '"' |> Seq.exactlyOne |> fst
-                        Array.zeroCreate schemaStr.Length
-                        |> String.concat (if String.IsNullOrEmpty separators then "," else separators.[0].ToString())
-                    else
-                        value
-                
-                CsvFile.Parse(value, separators, quote, hasHeaders, ignoreErrors, skipRows)
-            
-            let separators = sampleCsv.Separators
-            
-            let inferredFields = using (IO.logTime "Inference" sample) <| fun _ ->
-                sampleCsv.InferColumnTypes(inferRows, TextRuntime.GetMissingValues missingValuesStr, TextRuntime.GetCulture cultureStr, schema,
-                                           assumeMissingValues, preferOptionals, ProviderHelpers.unitsOfMeasureProvider)
-            
-            using (IO.logTime "TypeGeneration" sample) <| fun _ ->
-            
-            let csvType, csvErasedType, rowType, stringArrayToRow, rowToStringArray = 
-                inferredFields 
-                |> CsvTypeBuilder.generateTypes asm ns typeName (missingValuesStr, cultureStr) 
-            
-            let stringArrayToRowVar = Var("stringArrayToRow", stringArrayToRow.Type)
-            let rowToStringArrayVar = Var("rowToStringArray", rowToStringArray.Type)
-            
-            let paramType = typedefof<seq<_>>.MakeGenericType(rowType)
-            let headers = 
-                match sampleCsv.Headers with 
-                | None -> <@@ None: string[] option @@> 
-                | Some headers -> Expr.NewArray(typeof<string>, headers |> Array.map (fun h -> Expr.Value(h)) |> List.ofArray) |> (fun x-> <@@ Some (%%x : string[]) @@>)
-            
-            let ctor = 
-                ProvidedConstructor(
-                    [ ProvidedParameter("rows", paramType) ], 
-                    invokeCode = (fun (Singleton paramValue) ->
-                      let body = csvErasedType?CreateEmpty () (Expr.Var rowToStringArrayVar, paramValue, headers,  sampleCsv.NumberOfColumns, separators, quote)
-                      Expr.Let(rowToStringArrayVar, rowToStringArray, body)))
-            csvType.AddMember(ctor) 
-            
-            let parseRows = 
-                ProvidedMethod("ParseRows", 
-                    [ProvidedParameter("text", typeof<string>)], 
-                    rowType.MakeArrayType(), 
-                    isStatic = true,
-                    invokeCode = fun (Singleton text) ->         
-                      let body = csvErasedType?ParseRows () (text, Expr.Var stringArrayToRowVar, separators, quote, ignoreErrors)
-                      Expr.Let(stringArrayToRowVar, stringArrayToRow, body))
-            csvType.AddMember parseRows
-            
-            { GeneratedType = csvType
-              RepresentationType = csvType
-              CreateFromTextReader = fun reader ->
-                  let body = 
-                      csvErasedType?Create () (Expr.Var stringArrayToRowVar, Expr.Var rowToStringArrayVar, reader, 
-                                               separators, quote, hasHeaders, ignoreErrors, skipRows, cacheRows)
-                  Expr.Let(stringArrayToRowVar, stringArrayToRow, Expr.Let(rowToStringArrayVar, rowToStringArray, body))
-              CreateFromTextReaderForSampleList = fun _ -> failwith "Not Applicable" }
-        
-        let maxNumberOfRows = if inferRows > 0 then Some inferRows else None
-        
-        // On the CsvProvider the schema might be partial and we will still infer from the sample
-        // So we handle it in a custom way
-        generateType "CSV" (if sample <> "" then Sample sample else Schema schema) getSpec this cfg  encodingStr resolutionFolder resource typeName maxNumberOfRows
-  
-    // Add static parameter that specifies the API we want to get (compile-time) 
-    let parameters = 
-        [ ProvidedStaticParameter("Sample", typeof<string>, parameterDefaultValue = "") 
-          ProvidedStaticParameter("Separators", typeof<string>, parameterDefaultValue = "") 
-          ProvidedStaticParameter("InferRows", typeof<int>, parameterDefaultValue = 1000)
-          ProvidedStaticParameter("Schema", typeof<string>, parameterDefaultValue = "")
-          ProvidedStaticParameter("HasHeaders", typeof<bool>, parameterDefaultValue = true)
-          ProvidedStaticParameter("IgnoreErrors", typeof<bool>, parameterDefaultValue = false)
-          ProvidedStaticParameter("SkipRows", typeof<int>, parameterDefaultValue = 0)
-          ProvidedStaticParameter("AssumeMissingValues", typeof<bool>, parameterDefaultValue = false)
-          ProvidedStaticParameter("PreferOptionals", typeof<bool>, parameterDefaultValue = false)
-          ProvidedStaticParameter("Quote", typeof<char>, parameterDefaultValue = '"')
-          ProvidedStaticParameter("MissingValues", typeof<string>, parameterDefaultValue = "")
-          ProvidedStaticParameter("CacheRows", typeof<bool>, parameterDefaultValue = true)
-          ProvidedStaticParameter("Culture", typeof<string>, parameterDefaultValue = "")
-          ProvidedStaticParameter("Encoding", typeof<string>, parameterDefaultValue = "") 
-          ProvidedStaticParameter("ResolutionFolder", typeof<string>, parameterDefaultValue = "")
-          ProvidedStaticParameter("EmbeddedResource", typeof<string>, parameterDefaultValue = "") ]
-  
-    let helpText = 
-        """<summary>Typed representation of a CSV file.</summary>
-           <param name='Sample'>Location of a CSV sample file or a string containing a sample CSV document.</param>
-           <param name='Separators'>Column delimiter(s). Defaults to `,`.</param>
-           <param name='InferRows'>Number of rows to use for inference. Defaults to `1000`. If this is zero, all rows are used.</param>
-           <param name='Schema'>Optional column types, in a comma separated list. Valid types are `int`, `int64`, `bool`, `float`, `decimal`, `date`, `guid`, `string`, `int?`, `int64?`, `bool?`, `float?`, `decimal?`, `date?`, `guid?`, `int option`, `int64 option`, `bool option`, `float option`, `decimal option`, `date option`, `guid option` and `string option`.
-           You can also specify a unit and the name of the column like this: `Name (type&lt;unit&gt;)`, or you can override only the name. If you don't want to specify all the columns, you can reference the columns by name like this: `ColumnName=type`.</param>
-           <param name='HasHeaders'>Whether the sample contains the names of the columns as its first line.</param>
-           <param name='IgnoreErrors'>Whether to ignore rows that have the wrong number of columns or which can't be parsed using the inferred or specified schema. Otherwise an exception is thrown when these rows are encountered.</param>
-           <param name='SkipRows'>Skips the first n rows of the CSV file.</param>
-           <param name='AssumeMissingValues'>When set to true, the type provider will assume all columns can have missing values, even if in the provided sample all values are present. Defaults to false.</param>
-           <param name='PreferOptionals'>When set to true, inference will prefer to use the option type instead of nullable types, `double.NaN` or `""` for missing values. Defaults to false.</param>
-           <param name='Quote'>The quotation mark (for surrounding values containing the delimiter). Defaults to `"`.</param>
-           <param name='MissingValues'>The set of strings recogized as missing values. Defaults to `""" + String.Join(",", TextConversions.DefaultMissingValues) + """`.</param>
-           <param name='CacheRows'>Whether the rows should be caches so they can be iterated multiple times. Defaults to true. Disable for large datasets.</param>
-           <param name='Culture'>The culture used for parsing numbers and dates. Defaults to the invariant culture.</param>
-           <param name='Encoding'>The encoding used to read the sample. You can specify either the character set name or the codepage number. Defaults to UTF8 for files, and to ISO-8859-1 the for HTTP requests, unless `charset` is specified in the `Content-Type` response header.</param>
-           <param name='ResolutionFolder'>A directory that is used when resolving relative file references (at design time and in hosted execution).</param>
-           <param name='EmbeddedResource'>When specified, the type provider first attempts to load the sample from the specified resource 
-              (e.g. 'MyCompany.MyAssembly, resource_name.csv'). This is useful when exposing types generated by the type provider.</param>"""
-       
-    do csvProvTy.AddXmlDoc helpText
-    do csvProvTy.DefineStaticParameters(parameters, buildTypes)
-  
-    // Register the main type with F# compiler
-    do this.AddNamespace(ns, [ csvProvTy ])
-  
->>>>>>> 33e6e825
+  do this.AddNamespace(ns, [ csvProvTy ])