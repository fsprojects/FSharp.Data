--- conflicted
+++ resolved
@@ -1,4 +1,4 @@
-﻿namespace FSharp.Data.Runtime
+namespace FSharp.Data.Runtime
 
 open System
 open System.Globalization
@@ -16,7 +16,6 @@
 
 #nowarn "10001"
 
-<<<<<<< HEAD
 type HtmlElement =
      { Html : HtmlNode }
 
@@ -120,307 +119,6 @@
         attributes |> Array.map (fun (n,v) -> HtmlAttribute.New(n, match serialize v with | :? string as  v'-> v' | _ -> "")) |> List.ofArray,
         elements
       )
-=======
-// --------------------------------------------------------------------------------------
-
-/// Representation of an HTML table cell
-type HtmlTableCell = 
-    | Cell of bool * string
-    | Empty
-    member x.IsHeader =
-        match x with
-        | Empty -> true
-        | Cell(h, _) -> h
-    member x.Data = 
-        match x with
-        | Empty -> ""
-        | Cell(_, d) -> d
-
-/// Representation of an HTML table cell
-type HtmlTable = 
-    { Name : string
-      HeaderNamesAndUnits : (string * Type option)[] option // always set at designtime, never at runtime
-      InferedProperties : PrimitiveInferedProperty list option // sometimes set at designtime, never at runtime
-      HasHeaders: bool option // always set at designtime, never at runtime
-      Rows :  string [] []
-      Html : HtmlNode }
-    override x.ToString() =
-        let sb = StringBuilder()
-        sb.AppendLine x.Name |> ignore
-        let data = array2D x.Rows
-        let rows = data.GetLength(0)
-        let columns = data.GetLength(1)
-        let widths = Array.zeroCreate columns 
-        data |> Array2D.iteri (fun _ c cell ->
-            widths.[c] <- max (widths.[c]) (cell.Length))
-        for r in 0 .. rows - 1 do
-            for c in 0 .. columns - 1 do
-                sb.Append(data.[r,c].PadRight(widths.[c] + 1)) |> ignore
-            sb.AppendLine() |> ignore
-        sb.ToString()
-
-/// Representation of an HTML list
-type HtmlList = 
-    { Name : string
-      Values : string[]
-      Html : HtmlNode }
-    override x.ToString() = 
-        let sb = StringBuilder()
-        sb.AppendLine x.Name |> ignore
-        for value in x.Values do 
-            sb.AppendLine value |> ignore
-        sb.ToString()
-
-/// Representation of an HTML definition list
-type HtmlDefinitionList = 
-    { Name : string
-      Definitions : HtmlList list
-      Html : HtmlNode }
-    override x.ToString() = 
-        let sb = StringBuilder()
-        sb.AppendLine x.Name |> ignore
-        for list in x.Definitions do 
-            sb.AppendLine list.Name |> ignore
-            for value in list.Values do 
-                sb.AppendLine value |> ignore
-        sb.ToString()
-
-/// Representation of an HTML table, list, or definition list
-type HtmlObject = 
-    | Table of HtmlTable
-    | List of HtmlList
-    | DefinitionList of HtmlDefinitionList
-    member x.Name =
-        match x with
-        | Table t -> t.Name
-        | List l -> l.Name
-        | DefinitionList dl -> dl.Name
-
-// --------------------------------------------------------------------------------------
-
-/// Helper functions called from the generated code for working with HTML tables
-module HtmlRuntime =
-    
-    let private normalizeWs (str:String) =
-        HtmlParser.wsRegex.Value.Replace(str.Replace('–', '-'), " ").Replace("[edit]", null).Trim()
-
-    let private getName defaultName (element:HtmlNode) (parents:HtmlNode list) = 
-
-        let parents = parents |> Seq.truncate 2 |> Seq.toList
-
-        let tryGetName choices =
-            choices
-            |> List.tryPick (fun attrName -> 
-                element 
-                |> HtmlNode.tryGetAttribute attrName
-                |> Option.map HtmlAttribute.value
-            )
-
-        let rec tryFindPrevious f (x:HtmlNode) (parents:HtmlNode list)= 
-            match parents with
-            | p::rest ->
-                let nearest = 
-                    p
-                    |> HtmlNode.descendants true (fun _ -> true)
-                    |> Seq.takeWhile ((<>) x) 
-                    |> Seq.filter f
-                    |> Seq.toList
-                    |> List.rev
-                match nearest with
-                | [] -> tryFindPrevious f p rest
-                | h :: _ -> Some h 
-            | [] -> None
-
-        let deriveFromSibling element parents = 
-            let isHeading s = s |> HtmlNode.name |> HtmlParser.headingRegex.Value.IsMatch
-            tryFindPrevious isHeading element parents
-
-        match deriveFromSibling element parents with
-        | Some e -> 
-            let innerText = e.InnerText()
-            if String.IsNullOrWhiteSpace(innerText)
-            then defaultName
-            else normalizeWs innerText
-        | _ ->
-                match List.ofSeq <| element.Descendants("caption", false) with
-                | [] ->
-                     match tryGetName ["id"; "name"; "title"; "summary"] with
-                     | Some name -> normalizeWs name
-                     | _ -> defaultName
-                | h :: _ -> h.InnerText()
-                
-    module private Array =
-        
-        let countWhile predicate array =
-            let mutable i = 0
-            while i < Array.length array && predicate array.[i] do
-                i <- i + 1                
-            i
-
-    let private parseTable inferenceParameters includeLayoutTables makeUnique index (table:HtmlNode, parents:HtmlNode list) = 
-        let rows =
-            let header =
-                match table.Descendants("thead", false) |> Seq.toList with
-                | [ head ] ->
-                    // if we have a tr in here, do nothing - we get all trs next anyway
-                    match head.Descendants("tr" ,false) |> Seq.toList with
-                    | [] -> [ head ]
-                    | _ -> []
-                | _ -> []
-            header @ (table.Descendants("tr", false) |> List.ofSeq)
-            |> List.mapi (fun i r -> i,r)
-        
-        if rows.Length <= 1 then None else
-
-        let cells = rows |> List.map (fun (_,r) -> r.Elements ["td"; "th"] |> List.mapi (fun i e -> i, e))
-        let rowLengths = cells |> List.map (fun x -> x.Length)
-        let numberOfColumns = List.max rowLengths
-        
-        if not includeLayoutTables && (numberOfColumns < 1) then None else
-
-        let name = makeUnique (getName (sprintf "Table%d" (index + 1)) table parents)
-
-        let res = Array.init rows.Length (fun _ -> Array.init numberOfColumns (fun _ -> Empty))
-        for rowindex, _ in rows do
-            for colindex, cell in cells.[rowindex] do
-                let rowSpan = max 1 (defaultArg (TextConversions.AsInteger CultureInfo.InvariantCulture cell?rowspan) 0) - 1
-                let colSpan = max 1 (defaultArg (TextConversions.AsInteger CultureInfo.InvariantCulture cell?colspan) 0) - 1
-
-                let data =
-                    let getContents contents = 
-                        contents |> List.map (HtmlNode.innerTextExcluding ["table"; "ul"; "ol"; "dl"; "sup"; "sub"]) |> String.Concat |> normalizeWs
-                    match cell with
-                    | HtmlElement("td", _, contents) -> Cell (false, getContents contents)
-                    | HtmlElement("th", _, contents) -> Cell (true, getContents contents)
-                    | _ -> Empty
-                let col_i = ref colindex
-                while !col_i < res.[rowindex].Length && res.[rowindex].[!col_i] <> Empty do incr(col_i)
-                for j in [!col_i..(!col_i + colSpan)] do
-                    for i in [rowindex..(rowindex + rowSpan)] do
-                        if i < rows.Length && j < numberOfColumns
-                        then res.[i].[j] <- data
-
-        let numberOfHeaderRows = res |> Array.countWhile (Array.forall (fun cell -> cell.IsHeader))
-
-        let hasRealHeaders, res = 
-            match numberOfHeaderRows with
-            | 0 -> false, res
-            | 1 -> true, res
-            | _ ->
-                for i = 1 to numberOfHeaderRows - 1 do
-                    for j = 0 to numberOfColumns - 1 do
-                        let previousCell = res.[i-1].[j]
-                        let thisCell = res.[i].[j]
-                        if previousCell.Data <> "" && thisCell.Data <> "" && thisCell.Data <> previousCell.Data then
-                            res.[i].[j] <- Cell(true, previousCell.Data + " - " + thisCell.Data)
-        
-                true, res.[numberOfHeaderRows-1..]
-            
-        let hasHeaders, headerNamesAndUnits, inferedProperties = 
-            match inferenceParameters with
-            | None -> None, None, None
-            | Some inferenceParameters ->
-                let hasHeaders, headerNames, units, inferedProperties = 
-                    if hasRealHeaders then 
-                        true, res.[0] |> Array.map (fun x -> x.Data) |> Some, None, None
-                    else 
-                        res
-                        |> Array.map (Array.map (fun x -> x.Data))
-                        |> HtmlInference.inferHeaders inferenceParameters
-        
-                // headers and units may already be parsed in inferHeaders
-                let headerNamesAndUnits =
-                  match headerNames, units with
-                  | Some headerNames, Some units -> Array.zip headerNames units
-                  | _, _ -> CsvInference.parseHeaders headerNames numberOfColumns "" inferenceParameters.UnitsOfMeasureProvider |> fst
-
-                Some hasHeaders, Some headerNamesAndUnits, inferedProperties
-
-        let rows = res |> Array.map (Array.map (fun x -> x.Data))
-
-        { Name = name
-          HeaderNamesAndUnits = headerNamesAndUnits
-          InferedProperties = inferedProperties
-          HasHeaders = hasHeaders
-          Rows = rows 
-          Html = table } |> Some
-
-    let private parseList makeUnique index (list:HtmlNode, parents:HtmlNode list) =
-
-        let rows = 
-            list.Descendants("li", true)
-            |> Seq.map (HtmlNode.innerTextExcluding ["table"; "ul"; "ol"; "dl"; "sup"; "sub"] >> normalizeWs)
-            |> Seq.toArray
-    
-        if rows.Length <= 1 then None else
-
-        let name = makeUnique (getName (sprintf "List%d" (index + 1)) list parents)
-
-        { Name = name
-          Values = rows
-          Html = list } |> Some
-
-    let private parseDefinitionList makeUnique index (definitionList:HtmlNode, parents:HtmlNode list) =
-        
-        let rec createDefinitionGroups (nodes:HtmlNode list) =
-            let rec loop state ((groupName, _, elements) as currentGroup) (nodes:HtmlNode list) =
-                match nodes with
-                | [] -> (currentGroup :: state) |> List.rev
-                | h::t when HtmlNode.name h = "dt" ->
-                    loop (currentGroup :: state) (NameUtils.nicePascalName (HtmlNode.innerText h), h, []) t
-                | h::t ->
-                    loop state (groupName, h, ((HtmlNode.innerText h) :: elements)) t
-            match nodes with
-            | [] -> []
-            | h :: t when HtmlNode.name h = "dt" -> loop [] (NameUtils.nicePascalName (HtmlNode.innerText h), h, []) t
-            | h :: t -> loop [] ("Undefined", h, []) t        
-        
-        let data =
-            definitionList
-            |> HtmlNode.descendantsNamed false ["dt"; "dd"]
-            |> List.ofSeq
-            |> createDefinitionGroups
-            |> List.map (fun (group, node, values) -> { Name = group
-                                                        Values = values |> List.rev |> List.toArray
-                                                        Html = node })
-
-        if data.Length <= 1 then None else
-
-        let name = makeUnique (getName (sprintf "DefinitionList%d" (index + 1)) definitionList parents)
-        
-        { Name = name
-          Definitions = data
-          Html = definitionList } |> Some
-
-    let getTables inferenceParameters includeLayoutTables (doc:HtmlDocument) =
-        let tableElements = doc.DescendantsWithPath "table" |> List.ofSeq
-        let tableElements = 
-            if includeLayoutTables
-            then tableElements
-            else tableElements |> List.filter (fun (e, _) -> not (e.HasAttribute("cellspacing", "0") && e.HasAttribute("cellpadding", "0")))
-        tableElements
-        |> List.mapi (parseTable inferenceParameters includeLayoutTables (NameUtils.uniqueGenerator id))
-        |> List.choose id
-
-    let getLists (doc:HtmlDocument) =        
-        doc
-        |> HtmlDocument.descendantsNamedWithPath false ["ol"; "ul"]
-        |> List.ofSeq
-        |> List.mapi (parseList (NameUtils.uniqueGenerator id))
-        |> List.choose id
-
-    let getDefinitionLists (doc:HtmlDocument) =                
-        doc
-        |> HtmlDocument.descendantsNamedWithPath false ["dl"]
-        |> List.ofSeq
-        |> List.mapi (parseDefinitionList (NameUtils.uniqueGenerator id))
-        |> List.choose id
-
-    let getHtmlObjects inferenceParameters includeLayoutTables (doc:HtmlDocument) = 
-        Seq.concat [doc |> getTables inferenceParameters includeLayoutTables |> List.map Table
-                    doc |> getLists |> List.map List
-                    doc |> getDefinitionLists |> List.map DefinitionList]
->>>>>>> 88ef75bb
 
 // --------------------------------------------------------------------------------------
 
@@ -433,11 +131,7 @@
 open FSharp.Data.Runtime
 
 /// Underlying representation of the root types generated by HtmlProvider
-<<<<<<< HEAD
 type HtmlDocument internal (doc:FSharp.Data.HtmlDocument, htmlObjects:Map<string,HtmlDom.HtmlObject>) =
-=======
-type HtmlDocument internal (doc, tables, lists, definitionLists) =
->>>>>>> 88ef75bb
 
     member __.Html = doc
 
@@ -448,43 +142,14 @@
         let doc = 
             reader 
             |> HtmlDocument.Load
-<<<<<<< HEAD
         let htmlObjects = 
             doc.GetObjects(includeLayoutTables)
-=======
-        let tables = 
-            doc
-            |> HtmlRuntime.getTables None includeLayoutTables
->>>>>>> 88ef75bb
             |> List.map (fun e -> e.Name, e) 
             |> Map.ofList
-        let lists = 
-            doc
-            |> HtmlRuntime.getLists
-            |> List.map (fun e -> e.Name, e) 
-            |> Map.ofList        
-        let definitionLists = 
-            doc
-            |> HtmlRuntime.getDefinitionLists
-            |> List.map (fun e -> e.Name, e) 
-            |> Map.ofList        
-        HtmlDocument(doc, tables, lists, definitionLists)
+        HtmlDocument(doc, htmlObjects)
 
     /// [omit]
     [<EditorBrowsableAttribute(EditorBrowsableState.Never)>]
-    [<CompilerMessageAttribute("This method is intended for use in generated code only.", 10001, IsHidden=true, IsError=false)>]
-    member __.GetTable(id:string) = 
-        tables |> Map.find id
-
-    /// [omit]
-    [<EditorBrowsableAttribute(EditorBrowsableState.Never)>]
-    [<CompilerMessageAttribute("This method is intended for use in generated code only.", 10001, IsHidden=true, IsError=false)>]
-    member __.GetList(id:string) = 
-        lists |> Map.find id
-
-    /// [omit]
-    [<EditorBrowsableAttribute(EditorBrowsableState.Never)>]
-<<<<<<< HEAD
     [<CompilerMessageAttribute("This method is intended for use in generated code only.", 10001, IsError=false)>]
     member __.GetObject(id:string) = 
         htmlObjects |> Map.find id
@@ -495,49 +160,4 @@
     [<CompilerMessageAttribute("This method is intended for use in generated code only.", 10001, IsHidden=true, IsError=false)>]
     static member Create(doc:HtmlDocument, id:string) =
         HtmlElement.Create((doc.GetObject id).ToHtmlElement())
-        
-=======
-    [<CompilerMessageAttribute("This method is intended for use in generated code only.", 10001, IsHidden=true, IsError=false)>]
-    member __.GetDefinitionList(id:string) = 
-        definitionLists |> Map.find id
-
-/// Underlying representation of table types generated by HtmlProvider
-type HtmlTable<'RowType> internal (name:string, headers:string[] option, values:'RowType[], html:HtmlNode) =
-
-    member __.Name = name
-    member __.Headers = headers
-    member __.Rows = values
-    member __.Html = html
-
-    /// [omit]
-    [<EditorBrowsableAttribute(EditorBrowsableState.Never)>]
-    [<CompilerMessageAttribute("This method is intended for use in generated code only.", 10001, IsHidden=true, IsError=false)>]
-    static member Create(rowConverter:Func<string[],'RowType>, doc:HtmlDocument, id:string, hasHeaders:bool) =
-        let table = doc.GetTable id
-        let headers, rows = 
-            if hasHeaders then
-                Some table.Rows.[0], table.Rows.[1..]
-            else
-                None, table.Rows
-        HtmlTable<_>(table.Name, headers, Array.map rowConverter.Invoke rows, table.Html)
-
-/// Underlying representation of list types generated by HtmlProvider
-type HtmlList<'ItemType> internal (name:string, values:'ItemType[], html) = 
-    
-    member __.Name = name
-    member __.Values = values
-    member __.Html = html
-
-    [<EditorBrowsableAttribute(EditorBrowsableState.Never)>]
-    [<CompilerMessageAttribute("This method is intended for use in generated code only.", 10001, IsHidden=true, IsError=false)>]
-    static member Create(rowConverter:Func<string,'ItemType>, doc:HtmlDocument, id:string) =
-        let list = doc.GetList id
-        HtmlList<_>(list.Name, Array.map rowConverter.Invoke list.Values, list.Html)
-
-    [<EditorBrowsableAttribute(EditorBrowsableState.Never)>]
-    [<CompilerMessageAttribute("This method is intended for use in generated code only.", 10001, IsHidden=true, IsError=false)>]
-    static member CreateNested(rowConverter:Func<string,'ItemType>, doc:HtmlDocument, id:string, index:int) =
-        let definitionList = doc.GetDefinitionList id
-        let list = definitionList.Definitions.[index]
-        HtmlList<_>(list.Name, Array.map rowConverter.Invoke list.Values, list.Html)
->>>>>>> 88ef75bb
+        