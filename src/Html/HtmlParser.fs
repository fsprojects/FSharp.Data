﻿#nowarn "10001"
namespace FSharp.Data

open System
open System.IO
open System.Text.RegularExpressions
open FSharp.Data
open FSharp.Data.Runtime
<<<<<<< HEAD
open System.Runtime.CompilerServices
=======

// --------------------------------------------------------------------------------------

/// Represents an HTML attribute. The name is always normalized to lowercase
type HtmlAttribute = 

    internal | HtmlAttribute of name:string * value:string    

    /// <summary>
    /// Creates an html attribute
    /// </summary>
    /// <param name="name">The name of the attribute</param>
    /// <param name="value">The value of the attribute</param>
    static member New(name:string, value:string) =
        HtmlAttribute(name.ToLowerInvariant(), value)

[<StructuredFormatDisplay("{_Print}")>]
/// Represents an HTML node. The names of elements are always normalized to lowercase
type HtmlNode =

    internal | HtmlElement of name:string * attributes:HtmlAttribute list * elements:HtmlNode list
             | HtmlText of content:string
             | HtmlComment of content:string
             | HtmlCData of content:string
    
    /// <summary>
    /// Creates an html element
    /// </summary>
    /// <param name="name">The name of the element</param>
    static member NewElement(name:string) =
        HtmlElement(name.ToLowerInvariant(), [], [])

    /// <summary>
    /// Creates an html element
    /// </summary>
    /// <param name="name">The name of the element</param>
    /// <param name="attrs">The HtmlAttribute(s) of the element</param>
    static member NewElement(name:string, attrs:seq<_>) =
        let attrs = attrs |> Seq.map HtmlAttribute.New |> Seq.toList
        HtmlElement(name.ToLowerInvariant(), attrs, [])

    /// <summary>
    /// Creates an html element
    /// </summary>
    /// <param name="name">The name of the element</param>
    /// <param name="children">The children elements of this element</param>
    static member NewElement(name:string, children:seq<_>) =
        HtmlElement(name.ToLowerInvariant(), [], List.ofSeq children)


    /// <summary>
    /// Creates an html element
    /// </summary>
    /// <param name="name">The name of the element</param>
    /// <param name="attrs">The HtmlAttribute(s) of the element</param>
    /// <param name="children">The children elements of this element</param>
    static member NewElement(name:string, attrs:seq<_>, children:seq<_>) =        
        let attrs = attrs |> Seq.map HtmlAttribute.New |> Seq.toList
        HtmlElement(name.ToLowerInvariant(), attrs, List.ofSeq children)

    /// <summary>
    /// Creates a text content element
    /// </summary>
    /// <param name="content">The actual content</param>
    static member NewText content = HtmlText(content)

    /// <summary>
    /// Creates a comment element
    /// </summary>
    /// <param name="content">The actual content</param>
    static member NewComment content = HtmlComment(content)

    override x.ToString() =
        let rec serialize (sb:StringBuilder) indentation canAddNewLine html =
            let append (str:string) = sb.Append str |> ignore
            let appendEndTag name =
                append "</"
                append name
                append ">"
            let shouldAppendEndTag name =
                name = "textarea"
            let newLine plus =
                sb.AppendLine() |> ignore
                String(' ', indentation + plus) |> append
            match html with
            | HtmlElement(name, attributes, elements) ->
                let onlyText = elements |> List.forall (function HtmlText _ -> true | _ -> false)
                if canAddNewLine && not onlyText then
                    newLine 0
                append "<"
                append name
                for HtmlAttribute(name, value) in attributes do
                    append " "
                    append name
                    append "=\""
                    append value
                    append "\""
                if elements.IsEmpty then
                    if shouldAppendEndTag name then
                        append ">"
                        appendEndTag name
                    else
                        append " />"
                else
                    append ">"
                    if not onlyText then
                        newLine 2
                    let mutable canAddNewLine = false
                    for element in elements do
                        serialize sb (indentation + 2) canAddNewLine element
                        canAddNewLine <- true
                    if not onlyText then
                        newLine 0
                    appendEndTag name
            | HtmlText str -> append str
            | HtmlComment str -> 
                    append "<!--"
                    append str
                    append "-->"
            | HtmlCData str -> 
                    append "<![CDATA["
                    append str
                    append "]]>"
        
        let sb = StringBuilder()
        serialize sb 0 false x |> ignore
        sb.ToString()

    /// [omit]
    [<EditorBrowsableAttribute(EditorBrowsableState.Never)>]
    [<CompilerMessageAttribute("This method is intended for use in generated code only.", 10001, IsHidden=true, IsError=false)>]
    member x._Print = x.ToString()

[<StructuredFormatDisplay("{_Print}")>]
/// Represents an HTML document
type HtmlDocument = 
    internal | HtmlDocument of docType:string * elements:HtmlNode list
  
    /// <summary>
    /// Creates an html document
    /// </summary>
    /// <param name="docType">The document type specifier string</param>
    /// <param name="children">The child elements of this document</param>
    static member New(docType, children:seq<_>) = 
        HtmlDocument(docType, List.ofSeq children)

    /// <summary>
    /// Creates an html document
    /// </summary>
    /// <param name="children">The child elements of this document</param>
    static member New(children:seq<_>) = 
        HtmlDocument("", List.ofSeq children)

    override x.ToString() =
        match x with
        | HtmlDocument(docType, elements) ->
            (if String.IsNullOrEmpty docType then "" else "<!" + docType + ">" + Environment.NewLine)
            +
            (elements |> List.map (fun x -> x.ToString()) |> String.Concat)

    /// [omit]
    [<EditorBrowsableAttribute(EditorBrowsableState.Never)>]
    [<CompilerMessageAttribute("This method is intended for use in generated code only.", 10001, IsHidden=true, IsError=false)>]
    member x._Print = x.ToString()

// --------------------------------------------------------------------------------------
>>>>>>> 88ef75bb

module private TextParser = 

    let toPattern f c = if f c then Some c else None

    let (|EndOfFile|_|) (c : char) =
        let value = c |> int
        if (value = -1 || value = 65535) then Some c else None

    let (|Whitespace|_|) = toPattern Char.IsWhiteSpace
    let (|LetterDigit|_|) = toPattern Char.IsLetterOrDigit
    let (|Letter|_|) = toPattern Char.IsLetter

// --------------------------------------------------------------------------------------

module internal HtmlParser =

    let private regexOptions = 
#if FX_NO_REGEX_COMPILATION
        RegexOptions.None
#else
        RegexOptions.Compiled
#endif

    type HtmlToken =
        | DocType of string
        | Tag of isSelfClosing:bool * name:string * attrs:HtmlAttribute list
        | TagEnd of string
        | Text of string
        | Comment of string
        | CData of string
        | EOF
        override x.ToString() =
            match x with
            | DocType dt -> sprintf "doctype %s" dt
            | Tag(selfClose,name,_) -> sprintf "tag %b %s" selfClose name
            | TagEnd name -> sprintf "tagEnd %s" name
            | Text _ -> "text"
            | Comment _ -> "comment"
            | EOF -> "eof"
            | CData _ -> "cdata"
        member x.IsEndTag name =
            match x with
            | TagEnd(endName) when name = endName -> true
            | _ -> false

    type TextReader with
       
        member x.PeekChar() = x.Peek() |> char
        member x.ReadChar() = x.Read() |> char
        member x.ReadNChar(n) = 
            let buffer = Array.zeroCreate n
            x.ReadBlock(buffer, 0, n) |> ignore
            String(buffer)
    
    type CharList = 
        { mutable Contents : char list }
        static member Empty = { Contents = [] }
        override x.ToString() = String(x.Contents |> List.rev |> List.toArray)
        member x.Cons(c) = x.Contents <- c :: x.Contents
        member x.Length = x.Contents.Length
        member x.Clear() = x.Contents <- []

    type InsertionMode = 
        | DefaultMode
        | ScriptMode
        | CharRefMode
        | CommentMode
        | DocTypeMode
        | CDATAMode
        override x.ToString() =
            match x with
            | DefaultMode -> "default"
            | ScriptMode -> "script"
            | CharRefMode -> "charref"
            | CommentMode -> "comment"
            | DocTypeMode -> "doctype"
            | CDATAMode -> "cdata"

    type HtmlState = 
        { Attributes : (CharList * CharList) list ref
          CurrentTag : CharList ref
          Content : CharList ref
          InsertionMode : InsertionMode ref
          Tokens : HtmlToken list ref
          Reader : TextReader }
        static member Create (reader:TextReader) = 
            { Attributes = ref []
              CurrentTag = ref CharList.Empty
              Content = ref CharList.Empty
              InsertionMode = ref DefaultMode
              Tokens = ref []
              Reader = reader }

        member x.Pop() = x.Reader.Read() |> ignore
        member x.Peek() = x.Reader.PeekChar()
        member x.Pop(count) = 
            [|0..(count-1)|] |> Array.map (fun _ -> x.Reader.ReadChar())
        
        member x.Contents = (!x.Content).ToString()  
        member x.ContentLength = (!x.Content).Length
    
        member x.NewAttribute() = x.Attributes := (CharList.Empty, CharList.Empty) :: (!x.Attributes)
    
        member x.ConsAttrName() =
            match !x.Attributes with
            | [] -> x.NewAttribute(); x.ConsAttrName()
            | (h,_) :: _ -> h.Cons(Char.ToLowerInvariant(x.Reader.ReadChar()))
    
        member x.CurrentTagName() = 
            (!x.CurrentTag).ToString().Trim()
    
        member x.CurrentAttrName() = 
            match !x.Attributes with
            | [] -> String.Empty
            | (h,_) :: _ -> h.ToString() 

        member private x.ConsAttrValue(c) =
            match !x.Attributes with
            | [] -> x.NewAttribute(); x.ConsAttrValue(c)
            | (_,h) :: _ -> h.Cons(c)

        member x.ConsAttrValue() = 
            x.ConsAttrValue(x.Reader.ReadChar())
    
        member x.GetAttributes() = 
            !x.Attributes 
            |> List.choose (fun (key, value) -> 
                if key.Length > 0
                then Some <| HtmlAttribute(key.ToString(), value.ToString())
                else None)
            |> List.rev
    
        member x.EmitSelfClosingTag() = 
            let name = (!x.CurrentTag).ToString().Trim()
            let result = Tag(true, name, x.GetAttributes()) 
            x.CurrentTag := CharList.Empty
            x.InsertionMode := DefaultMode
            x.Attributes := []
            x.Tokens := result :: !x.Tokens 

        member x.IsScriptTag 
            with get() = 
               match x.CurrentTagName() with
               | "script" | "style" -> true
               | _ -> false

        member x.EmitTag(isEnd) =
            let name = (!x.CurrentTag).ToString().Trim()
            let result = 
                if isEnd
                then 
                    if x.ContentLength > 0
                    then x.Emit(); TagEnd(name)
                    else TagEnd(name)
                else Tag(false, name, x.GetAttributes())

            x.InsertionMode :=
                if x.IsScriptTag && (not isEnd)
                then ScriptMode
                else DefaultMode

            x.CurrentTag := CharList.Empty
            x.Attributes := []
            x.Tokens := result :: !x.Tokens 
    
        member x.EmitToAttributeValue() =
            assert (!x.InsertionMode = InsertionMode.CharRefMode)
            let content = (!x.Content).ToString() |> HtmlCharRefs.substitute
            for c in content.ToCharArray() do
                x.ConsAttrValue c
            x.Content := CharList.Empty
            x.InsertionMode := DefaultMode

        member x.Emit() : unit =
            let result = 
                let content = (!x.Content).ToString()
                match !x.InsertionMode with
                | DefaultMode -> 
                    let normalizedContent = wsRegex.Value.Replace(content, " ")
                    if normalizedContent = " " then Text "" else Text normalizedContent
                | ScriptMode -> content |> Text
                | CharRefMode -> content.Trim() |> HtmlCharRefs.substitute |> Text
                | CommentMode -> Comment content
                | DocTypeMode -> DocType content
                | CDATAMode -> CData (content.Replace("<![CDATA[", "").Replace("]]>", ""))
            x.Content := CharList.Empty
            x.InsertionMode := DefaultMode
            match result with
            | Text t when String.IsNullOrEmpty(t) -> ()
            | _ -> x.Tokens := result :: !x.Tokens 
    
        member x.Cons() = (!x.Content).Cons(x.Reader.ReadChar())
        member x.Cons(char) = (!x.Content).Cons(char)
        member x.Cons(char) = Array.iter ((!x.Content).Cons) char
        member x.Cons(char : string) = x.Cons(char.ToCharArray())
        member x.ConsTag() = 
            match x.Reader.ReadChar() with
            | TextParser.Whitespace _ -> ()
            | a -> (!x.CurrentTag).Cons(Char.ToLowerInvariant a)
        member x.ClearContent() = 
            (!x.Content).Clear()

    // Tokenises a stream into a sequence of HTML tokens. 
    let private tokenise reader =
        let state = HtmlState.Create reader
        let rec data (state:HtmlState) =
            match state.Peek() with
            | '<' -> 
                if state.ContentLength > 0
                then state.Emit();
                else state.Pop(); tagOpen state
            | TextParser.EndOfFile _ -> state.Tokens := EOF :: !state.Tokens
            | '&' ->
                if state.ContentLength > 0
                then state.Emit();
                else
                    state.InsertionMode := CharRefMode
                    charRef state
            | _ ->
                match !state.InsertionMode with
                | DefaultMode -> state.Cons(); data state
                | ScriptMode -> script state;
                | CharRefMode -> charRef state
                | DocTypeMode -> docType state
                | CommentMode -> comment state
                | CDATAMode -> data state
        and script state =
            match state.Peek() with
            | TextParser.EndOfFile _ -> data state
            | '<' -> state.Pop(); scriptLessThanSign state
            | _ -> state.Cons(); script state
        and scriptLessThanSign state =
            match state.Peek() with
            | '/' -> state.Pop(); scriptEndTagOpen state
            | '!' -> state.Cons('<'); state.Cons(); scriptDataEscapeStart state
            | _ -> state.Cons('<'); state.Cons(); script state
        and scriptDataEscapeStart state = 
            match state.Peek() with
            | '-' -> state.Cons(); scriptDataEscapeStartDash state
            | _ -> script state
        and scriptDataEscapeStartDash state =
            match state.Peek() with
            | '-' -> state.Cons(); scriptDataEscapedDashDash state
            | _ -> script state
        and scriptDataEscapedDashDash state =
            match state.Peek() with
            | TextParser.EndOfFile _ -> data state
            | '-' -> state.Cons(); scriptDataEscapedDashDash state
            | '<' -> state.Pop(); scriptDataEscapedLessThanSign state
            | '>' -> state.Cons(); script state
            | _ -> state.Cons(); scriptDataEscaped state
        and scriptDataEscapedLessThanSign state =
            match state.Peek() with
            | '/' -> state.Pop(); scriptDataEscapedEndTagOpen state
            | TextParser.Letter _ -> state.Cons('<'); state.Cons(); scriptDataDoubleEscapeStart state
            | _ -> state.Cons('<'); state.Cons(); scriptDataEscaped state
        and scriptDataDoubleEscapeStart state = 
            match state.Peek() with
            | TextParser.Whitespace _ | '/' | '>' when state.IsScriptTag -> state.Cons(); scriptDataDoubleEscaped state
            | TextParser.Letter _ -> state.Cons(); scriptDataDoubleEscapeStart state
            | _ -> state.Cons(); scriptDataEscaped state
        and scriptDataDoubleEscaped state =
            match state.Peek() with
            | TextParser.EndOfFile _ -> data state
            | '-' -> state.Cons(); scriptDataDoubleEscapedDash state
            | '<' -> state.Cons(); scriptDataDoubleEscapedLessThanSign state
            | _ -> state.Cons(); scriptDataDoubleEscaped state
        and scriptDataDoubleEscapedDash state =
            match state.Peek() with
            | TextParser.EndOfFile _ -> data state
            | '-' -> state.Cons(); scriptDataDoubleEscapedDashDash state
            | '<' -> state.Cons(); scriptDataDoubleEscapedLessThanSign state
            | _ -> state.Cons(); scriptDataDoubleEscaped state
        and scriptDataDoubleEscapedLessThanSign state =
            match state.Peek() with
            | '/' -> state.Cons(); scriptDataDoubleEscapeEnd state
            | _ -> state.Cons(); scriptDataDoubleEscaped state
        and scriptDataDoubleEscapeEnd state = 
            match state.Peek() with
            | TextParser.Whitespace _ | '/' | '>' when state.IsScriptTag -> state.Cons(); scriptDataDoubleEscaped state
            | TextParser.Letter _ -> state.Cons(); scriptDataDoubleEscapeEnd state
            | _ -> state.Cons(); scriptDataDoubleEscaped state
        and scriptDataDoubleEscapedDashDash state =
            match state.Peek() with
            | TextParser.EndOfFile _ -> data state
            | '-' -> state.Cons(); scriptDataDoubleEscapedDashDash state
            | '<' -> state.Cons(); scriptDataDoubleEscapedLessThanSign state
            | '>' -> state.Cons(); script state
            | _ -> state.Cons(); scriptDataDoubleEscaped state
        and scriptDataEscapedEndTagOpen state = 
            match state.Peek() with
            | TextParser.Letter _ -> scriptDataEscapedEndTagName state
            | _ -> state.Cons([|'<';'/'|]); state.Cons(); scriptDataEscaped state
        and scriptDataEscapedEndTagName state =
            match state.Peek() with
            | TextParser.Whitespace _ when state.IsScriptTag -> state.Pop(); beforeAttributeName state
            | '/' when state.IsScriptTag -> state.Pop(); selfClosingStartTag state
            | '>' when state.IsScriptTag -> state.Pop(); state.EmitTag(true);
            | '>' -> 
                state.Cons([|'<'; '/'|]); 
                state.Cons(state.CurrentTagName()); 
                (!state.CurrentTag).Clear()
                script state
            | TextParser.Letter _ -> state.ConsTag(); scriptDataEscapedEndTagName state
            | _ -> state.Cons([|'<';'/'|]); state.Cons(); scriptDataEscaped state
        and scriptDataEscaped state =
            match state.Peek() with
            | TextParser.EndOfFile _ -> data state
            | '-' -> state.Cons(); scriptDataEscapedDash state
            | '<' -> scriptDataEscapedLessThanSign state
            | _ -> state.Cons(); scriptDataEscaped state
        and scriptDataEscapedDash state = 
            match state.Peek() with
            | TextParser.EndOfFile _ -> data state
            | '-' -> state.Cons(); scriptDataEscapedDashDash state
            | '<' -> scriptDataEscapedLessThanSign state
            | _ -> state.Cons(); scriptDataEscaped state
        and scriptEndTagOpen state = 
            match state.Peek() with
            | TextParser.Letter _ -> scriptEndTagName state
            | _ -> state.Cons('<'); state.Cons('/'); script state
        and scriptEndTagName state =
            match state.Peek() with
            | TextParser.Whitespace _ -> state.Pop(); beforeAttributeName state
            | '/' when state.IsScriptTag -> state.Pop(); selfClosingStartTag state
            | '>' when state.IsScriptTag -> state.Pop(); state.EmitTag(true);
            | '>' -> 
                state.Cons([|'<'; '/'|]); 
                state.Cons(state.CurrentTagName()); 
                (!state.CurrentTag).Clear()
                script state
            | TextParser.Letter _ -> state.ConsTag(); scriptEndTagName state
            | _ -> state.Cons('<'); state.Cons('/'); script state
        and charRef state = 
            match state.Peek() with
            | ';' -> state.Cons(); state.Emit()
            | '<' -> state.Emit()
            | _ -> state.Cons(); charRef state
        and tagOpen state =
            match state.Peek() with
            | '!' -> state.Pop(); markupDeclaration state
            | '/' -> state.Pop(); endTagOpen state
            | '?' -> state.Pop(); bogusComment state
            | TextParser.Letter _ -> state.ConsTag(); tagName false state
            | _ -> state.Cons('<'); data state
        and bogusComment state =
            let rec bogusComment' (state:HtmlState) = 
                let exitBogusComment state = 
                    state.InsertionMode := CommentMode
                    state.Emit()
                match state.Peek() with
                | '>' -> state.Cons(); exitBogusComment state 
                | TextParser.EndOfFile _ -> exitBogusComment state
                | _ -> state.Cons(); bogusComment' state
            bogusComment' state
        and markupDeclaration state =
            match state.Pop(2) with
            | [|'-';'-'|] -> comment state
            | current -> 
                match new String(Array.append current (state.Pop(5))) with
                | "DOCTYPE" -> docType state
                | "[CDATA[" -> state.Cons("<![CDATA[".ToCharArray()); cData state
                | _ -> bogusComment state
        and cData (state:HtmlState) = 
            if ((!state.Content).ToString().EndsWith("]]>"))
            then 
               state.InsertionMode := CDATAMode
               state.Emit()
            else 
               match state.Peek() with
               | ']' -> state.Cons();  cData state 
               | '>' -> state.Cons();  cData state
               | TextParser.EndOfFile _ -> 
                    state.InsertionMode := CDATAMode
                    state.Emit()
               | _ -> state.Cons(); cData state
        and docType state =
            match state.Peek() with
            | '>' -> 
                state.Pop(); 
                state.InsertionMode := DocTypeMode
                state.Emit()
            | _ -> state.Cons(); docType state
        and comment state = 
            match state.Peek() with
            | '-' -> state.Pop(); commentEndDash state;
            | TextParser.EndOfFile _ -> 
                state.InsertionMode := CommentMode 
                state.Emit();
            | _ -> state.Cons(); comment state
        and commentEndDash state = 
            match state.Peek() with
            | '-' -> state.Pop(); commentEndState state
            | TextParser.EndOfFile _ -> 
                state.InsertionMode := CommentMode 
                state.Emit();
            | _ -> 
                state.Cons(); comment state;
        and commentEndState state = 
            match state.Peek() with
            | '>' -> 
                state.Pop();
                state.InsertionMode := CommentMode 
                state.Emit();
            | TextParser.EndOfFile _ -> 
                state.InsertionMode := CommentMode 
                state.Emit();
            | _ -> state.Cons(); comment state 
        and tagName isEndTag state =
            match state.Peek() with
            | TextParser.Whitespace _ -> state.Pop(); beforeAttributeName state
            | '/' -> state.Pop(); selfClosingStartTag state
            | '>' -> state.Pop(); state.EmitTag(isEndTag)
            | _ -> state.ConsTag(); tagName isEndTag state
        and selfClosingStartTag state =
            match state.Peek() with
            | '>' -> state.Pop(); state.EmitSelfClosingTag()
            | TextParser.EndOfFile _ -> data state
            | _ -> beforeAttributeName state
        and endTagOpen state =
            match state.Peek() with
            | TextParser.EndOfFile _ -> data state
            | TextParser.Letter _ -> state.ConsTag(); tagName true state
            | '>' -> state.Pop(); data state
            | _ -> comment state
        and beforeAttributeName state =
            match state.Peek() with
            | TextParser.Whitespace _ -> state.Pop(); beforeAttributeName state
            | '/' -> state.Pop(); selfClosingStartTag state
            | '>' -> state.Pop(); state.EmitTag(false)
            | _ -> attributeName state
        and attributeName state =
            match state.Peek() with
            | '=' -> state.Pop(); beforeAttributeValue state
            | '/' -> state.Pop(); selfClosingStartTag state
            | '>' -> state.Pop(); state.EmitTag(false)
            | TextParser.LetterDigit _ -> state.ConsAttrName(); attributeName state
            | TextParser.Whitespace _ -> afterAttributeName state
            | _ -> state.ConsAttrName(); attributeName state
        and afterAttributeName state =
            match state.Peek() with
            | TextParser.Whitespace _ -> state.Pop(); afterAttributeName state
            | '/' -> state.Pop(); selfClosingStartTag state
            | '>' -> state.Pop(); state.EmitTag(false)
            | '=' -> state.Pop(); beforeAttributeValue state
            | _ -> state.NewAttribute(); attributeName state
        and beforeAttributeValue state =
            match state.Peek() with
            | TextParser.Whitespace _ -> state.Pop(); beforeAttributeValue state
            | '/' -> state.Pop(); selfClosingStartTag state
            | '>' -> state.Pop(); state.EmitTag(false)
            | '"' -> state.Pop(); attributeValueQuoted '"' state
            | '\'' -> state.Pop(); attributeValueQuoted '\'' state
            | _ -> state.ConsAttrValue(); attributeValueUnquoted state
        and attributeValueUnquoted state =
            match state.Peek() with
            | TextParser.Whitespace _ -> state.Pop(); state.NewAttribute(); beforeAttributeName state
            | '/' -> state.Pop(); selfClosingStartTag state
            | '>' -> state.Pop(); state.EmitTag(false)
            | '&' -> 
                assert (state.ContentLength = 0)
                state.InsertionMode := InsertionMode.CharRefMode
                attributeValueCharRef ['/'; '>'] attributeValueUnquoted state
            | _ -> state.ConsAttrValue(); attributeValueUnquoted state
        and attributeValueQuoted quote state =
            match state.Peek() with
            | TextParser.EndOfFile _ -> data state
            | c when c = quote -> state.Pop(); afterAttributeValueQuoted state
            | '&' -> 
                assert (state.ContentLength = 0)
                state.InsertionMode := InsertionMode.CharRefMode
                attributeValueCharRef [quote] (attributeValueQuoted quote) state
            | _ -> state.ConsAttrValue(); attributeValueQuoted quote state
        and attributeValueCharRef stop continuation (state:HtmlState) = 
            match state.Peek() with
            | ';' ->
                state.Cons()
                state.EmitToAttributeValue()
                continuation state
            | TextParser.EndOfFile _ ->
                state.EmitToAttributeValue()
                continuation state
            | c when List.exists ((=) c) stop ->
                state.EmitToAttributeValue()
                continuation state
            | _ ->
                state.Cons()
                attributeValueCharRef stop continuation state
        and afterAttributeValueQuoted state =
            match state.Peek() with
            | TextParser.Whitespace _ -> state.Pop(); state.NewAttribute(); afterAttributeValueQuoted state
            | '/' -> state.Pop(); selfClosingStartTag state
            | '>' -> state.Pop(); state.EmitTag(false)
            | _ -> attributeName state
        
        let next = ref (state.Reader.Peek())
        while !next <> -1 do
               data state
               next := state.Reader.Peek()
        
        !state.Tokens |> List.rev

    let private parse reader =
        let canNotHaveChildren (name:string) = 
            match name with
            | "area" | "base" | "br" | "col" | "embed"| "hr" | "img" | "input" | "keygen" | "link" | "menuitem" | "meta" | "param" 
            | "source" | "track" | "wbr" -> true
            | _ -> false
        let rec parse' docType elements expectedTagEnd parentTagName (tokens:HtmlToken list) =
            match tokens with
            | DocType dt :: rest -> parse' (dt.Trim()) elements expectedTagEnd parentTagName rest
            | Tag(_, "br", []) :: rest ->
                let t = HtmlText Environment.NewLine
                parse' docType (t :: elements) expectedTagEnd parentTagName rest
            | Tag(true, name, attributes) :: rest ->
<<<<<<< HEAD
               let e =  HtmlElement(name, attributes, [])
               parse' docType (e :: elements) expectedTagEnd rest
=======
               let e = HtmlElement(name, attributes, [])
               parse' docType (e :: elements) expectedTagEnd parentTagName rest
>>>>>>> 88ef75bb
            | Tag(false, name, attributes) :: rest when canNotHaveChildren name ->
               let e = HtmlElement(name, attributes, [])
               parse' docType (e :: elements) expectedTagEnd parentTagName rest
            | Tag(_, name, attributes) :: rest ->
<<<<<<< HEAD
                let dt, tokens, content = parse' docType [] name rest
                let e =  HtmlElement(name, attributes, content)
                parse' dt (e :: elements) expectedTagEnd tokens
=======
                let dt, tokens, content = parse' docType [] name expectedTagEnd rest
                let e = HtmlElement(name, attributes, content)
                parse' dt (e :: elements) expectedTagEnd parentTagName tokens
            | TagEnd name :: _ when name <> expectedTagEnd && name = parentTagName ->
                // insert missing closing tag
                parse' docType elements expectedTagEnd parentTagName (TagEnd expectedTagEnd :: tokens)
>>>>>>> 88ef75bb
            | TagEnd name :: rest when name <> expectedTagEnd && (name <> (new String(expectedTagEnd.ToCharArray() |> Array.rev))) -> 
                // ignore this token if not the expected end tag (or it's reverse, eg: <li></il>)
                parse' docType elements expectedTagEnd parentTagName rest
            | TagEnd _ :: rest -> 
                docType, rest, List.rev elements
            | Text cont :: rest ->
                if cont = "" then
                    // ignore this token
                    parse' docType elements expectedTagEnd parentTagName rest
                else
                    let t = HtmlText cont
                    parse' docType (t :: elements) expectedTagEnd parentTagName rest
            | Comment cont :: rest -> 
                let c = HtmlComment cont
                parse' docType (c :: elements) expectedTagEnd parentTagName rest
            | CData cont :: rest -> 
                let c = HtmlCData cont
                parse' docType (c :: elements) expectedTagEnd parentTagName rest
            | EOF :: _ -> docType, [], List.rev elements
            | [] -> docType, [], List.rev elements
        let tokens = tokenise reader 
        let docType, _, elements = tokens |> parse' "" [] "" ""
        if List.isEmpty elements then
            failwith "Invalid HTML" 
        docType, elements

    /// All attribute names and tag names will be normalized to lowercase
    /// All html entities will be replaced by the corresponding characters
    /// All the consecutive whitespace (except for `&nbsp;`) will be collapsed to a single space
    /// All br tags will be replaced by newlines
    let parseDocument reader = 
        HtmlDocument(parse reader)

    /// All attribute names and tag names will be normalized to lowercase
    /// All html entities will be replaced by the corresponding characters
    /// All the consecutive whitespace (except for `&nbsp;`) will be collapsed to a single space
    /// All br tags will be replaced by newlines
    let parseFragment reader = 
        parse reader |> snd

// --------------------------------------------------------------------------------------

[<AutoOpen>]
module HtmlParserExtensions = 

    type HtmlDocument with
    
        /// Parses the specified HTML string
        [<Extension>]
        static member Parse(text) = 
            use reader = new StringReader(text)
            HtmlParser.parseDocument reader
            
        /// Loads HTML from the specified stream
        [<Extension>]
        static member Load(stream:Stream) = 
            use reader = new StreamReader(stream)
            HtmlParser.parseDocument reader
        
        /// Loads HTML from the specified reader
        [<Extension>]
        static member Load(reader:TextReader) = 
            HtmlParser.parseDocument reader
            
        /// Loads HTML from the specified uri asynchronously
        [<Extension>]
        static member AsyncLoad(uri:string) = async {
            let! reader = IO.asyncReadTextAtRuntime false "" "" "HTML" "" uri
            return HtmlParser.parseDocument reader
        }
        
        /// Loads HTML from the specified uri
        [<Extension>]
        static member Load(uri:string) =
            HtmlDocument.AsyncLoad(uri)
            |> Async.RunSynchronously
    
    type HtmlNode with
    
        /// Parses the specified HTML string to a list of HTML nodes
        [<Extension>]
        static member Parse(text) = 
            use reader = new StringReader(text)
            HtmlParser.parseFragment reader
    
        /// Parses the specified HTML string to a list of HTML nodes
        [<Extension>]
        static member ParseRooted(rootName, text) = 
            use reader = new StringReader(text)
            HtmlElement(rootName, [], HtmlParser.parseFragment reader)<|MERGE_RESOLUTION|>--- conflicted
+++ resolved
@@ -1,14 +1,13 @@
-﻿#nowarn "10001"
+#nowarn "10001"
 namespace FSharp.Data
 
 open System
+open System.ComponentModel
 open System.IO
+open System.Text
 open System.Text.RegularExpressions
 open FSharp.Data
 open FSharp.Data.Runtime
-<<<<<<< HEAD
-open System.Runtime.CompilerServices
-=======
 
 // --------------------------------------------------------------------------------------
 
@@ -175,7 +174,6 @@
     member x._Print = x.ToString()
 
 // --------------------------------------------------------------------------------------
->>>>>>> 88ef75bb
 
 module private TextParser = 
 
@@ -199,6 +197,9 @@
 #else
         RegexOptions.Compiled
 #endif
+    let wsRegex = lazy Regex("\\s+", regexOptions)
+    let invalidTypeNameRegex = lazy Regex("[^0-9a-zA-Z_]+", regexOptions)
+    let headingRegex = lazy Regex("""h\d""", regexOptions)
 
     type HtmlToken =
         | DocType of string
@@ -692,29 +693,18 @@
                 let t = HtmlText Environment.NewLine
                 parse' docType (t :: elements) expectedTagEnd parentTagName rest
             | Tag(true, name, attributes) :: rest ->
-<<<<<<< HEAD
-               let e =  HtmlElement(name, attributes, [])
-               parse' docType (e :: elements) expectedTagEnd rest
-=======
                let e = HtmlElement(name, attributes, [])
                parse' docType (e :: elements) expectedTagEnd parentTagName rest
->>>>>>> 88ef75bb
             | Tag(false, name, attributes) :: rest when canNotHaveChildren name ->
                let e = HtmlElement(name, attributes, [])
                parse' docType (e :: elements) expectedTagEnd parentTagName rest
             | Tag(_, name, attributes) :: rest ->
-<<<<<<< HEAD
-                let dt, tokens, content = parse' docType [] name rest
-                let e =  HtmlElement(name, attributes, content)
-                parse' dt (e :: elements) expectedTagEnd tokens
-=======
                 let dt, tokens, content = parse' docType [] name expectedTagEnd rest
                 let e = HtmlElement(name, attributes, content)
                 parse' dt (e :: elements) expectedTagEnd parentTagName tokens
             | TagEnd name :: _ when name <> expectedTagEnd && name = parentTagName ->
                 // insert missing closing tag
                 parse' docType elements expectedTagEnd parentTagName (TagEnd expectedTagEnd :: tokens)
->>>>>>> 88ef75bb
             | TagEnd name :: rest when name <> expectedTagEnd && (name <> (new String(expectedTagEnd.ToCharArray() |> Array.rev))) -> 
                 // ignore this token if not the expected end tag (or it's reverse, eg: <li></il>)
                 parse' docType elements expectedTagEnd parentTagName rest
