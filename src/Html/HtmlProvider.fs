--- conflicted
+++ resolved
@@ -54,15 +54,9 @@
               RepresentationType = htmlType
               CreateFromTextReader = fun reader -> <@@ HtmlDocument.Create(includeLayoutTables, %reader) @@>                    
               CreateFromTextReaderForSampleList = fun _ -> failwith "Not Applicable" }
-<<<<<<< HEAD
         
         generateType "HTML" sample (*sampleIsList*)false (fun _ -> not inlineSample) (fun _ -> HtmlDocument.Parse) (fun _ _ -> failwith "Not Applicable")
-                     getSpecFromSamples version this cfg bindingContext encodingStr resolutionFolder resource typeName None
-=======
-
-        generateType "HTML" sample (*sampleIsList*)false (fun _ -> HtmlDocument.Parse) (fun _ _ -> failwith "Not Applicable")
                      getSpecFromSamples version this cfg encodingStr resolutionFolder resource typeName None
->>>>>>> c93cd829
 
     // Add static parameter that specifies the API we want to get (compile-time) 
     let parameters = 
