--- conflicted
+++ resolved
@@ -11,6 +11,7 @@
 open ProviderImplementation.QuotationBuilder
 open FSharp.Data
 open FSharp.Data.Runtime
+open FSharp.Data.Runtime.StructuralTypes
 
 module internal HtmlGenerator =
 
@@ -18,25 +19,24 @@
       { TypeForTuple : Type
         Property : ProvidedProperty
         Convert: Expr -> Expr }
+
+    let private getPropertyName = NameUtils.capitalizeFirstLetter
     
-    let private createTableType replacer preferOptionals missingValuesStr cultureStr (htmlTable : HtmlTable) = 
-        let columns = 
-            HtmlInference.inferColumns 
-                preferOptionals 
-                (TextRuntime.GetMissingValues missingValuesStr) 
-                (TextRuntime.GetCulture cultureStr) htmlTable.HeaderNamesAndUnits htmlTable.Rows
-
-        let uniqueNiceName = NameUtils.uniqueGenerator <| fun s ->
-                HtmlParser.invalidTypeNameRegex.Value.Replace(s, " ")
-                |> NameUtils.nicePascalName
-
-<<<<<<< HEAD
-    let generateTypes asm ns typeName (missingValuesStr, cultureStr) (replacer:AssemblyReplacer) tableInfo =
-        
-        let htmlType = ProvidedTypeDefinition(asm, ns, typeName, Some (replacer.ToRuntime typeof<TypedHtmlDocument>), HideObjectMethods = true)
-    
-        if not (List.isEmpty tableInfo) then
-=======
+    let private typeNameGenerator() =
+        NameUtils.uniqueGenerator <| fun s ->
+            HtmlParser.invalidTypeNameRegex.Value.Replace(s, " ")
+            |> NameUtils.nicePascalName
+
+    let private createTableType replacer getTableTypeName (inferenceParameters, missingValuesStr, cultureStr) (table:HtmlTable) = 
+
+        let columns =  
+            match table.InferedProperties with
+            | Some inferedProperties -> inferedProperties
+            | None -> 
+                HtmlInference.inferColumns inferenceParameters 
+                                           table.HeaderNamesAndUnits.Value 
+                                           (if table.HasHeaders.Value then table.Rows.[1..] else table.Rows)
+
         let fields = columns |> List.mapi (fun index field ->
             let typ, typWithoutMeasure, conv, _convBack = ConversionsGenerator.convertStringValue replacer missingValuesStr cultureStr field
             { TypeForTuple = typWithoutMeasure
@@ -71,44 +71,30 @@
         
         let create (htmlDoc:Expr) =
             let rowConverterVar = Var("rowConverter", rowConverter.Type)
-            let body = tableErasedWithRowErasedType?Create () (Expr.Var rowConverterVar, htmlDoc, htmlTable.Name)
+            let body = tableErasedWithRowErasedType?Create () (Expr.Var rowConverterVar, htmlDoc, table.Name, table.HasHeaders.Value)
             Expr.Let(rowConverterVar, rowConverter, body)
         
-        let tableName = uniqueNiceName htmlTable.Name
-        let propertyName = NameUtils.capitalizeFirstLetter tableName
->>>>>>> 8cace3c6
-
-        let tableType = ProvidedTypeDefinition(tableName, Some tableErasedTypeWithGeneratedRow, HideObjectMethods = true)
+        let tableType = ProvidedTypeDefinition(getTableTypeName table.Name, Some tableErasedTypeWithGeneratedRow, HideObjectMethods = true)
         tableType.AddMember rowType
-        propertyName, create, tableType
-
-    let private createListType (replacer:AssemblyReplacer) preferOptionals missingValuesStr cultureStr (htmlList : HtmlList) =
-        let columns = 
-            HtmlInference.inferListType 
-                preferOptionals 
-                (TextRuntime.GetMissingValues missingValuesStr) 
-                (TextRuntime.GetCulture cultureStr) htmlList.Values
-
-        let uniqueNiceName = NameUtils.uniqueGenerator <| fun s ->
-                HtmlParser.invalidTypeNameRegex.Value.Replace(s, " ")
-                |> NameUtils.nicePascalName
-
-<<<<<<< HEAD
-            for tableName, hasHeaders, columns in tableInfo do
-=======
+        
+        create, tableType
+
+    let private createListType replacer getListTypeName (inferenceParameters, missingValuesStr, cultureStr) (list:HtmlList) =
+        
+        let columns = HtmlInference.inferListType inferenceParameters list.Values
+
         let listItemType, conv =
             match columns with
-            | StructuralTypes.InferedType.Primitive(typ,_, optional) -> 
+            | InferedType.Primitive(typ,_, optional) -> 
                 let typ, _, conv, _convBack = ConversionsGenerator.convertStringValue replacer missingValuesStr cultureStr (StructuralTypes.PrimitiveInferedProperty.Create("", typ, optional, None))
                 typ, conv
             | _ -> 
-                let typ, _, conv, _convBack = ConversionsGenerator.convertStringValue replacer missingValuesStr cultureStr (StructuralTypes.PrimitiveInferedProperty.Create("", typeof<String>, false, None))
+                let typ, _, conv, _convBack = ConversionsGenerator.convertStringValue replacer missingValuesStr cultureStr (StructuralTypes.PrimitiveInferedProperty.Create("", typeof<string>, false, None))
                 typ, conv
                         
         let listTypeWithErasedType = (replacer.ToRuntime typedefof<HtmlList<_>>).MakeGenericType(listItemType)
         
         let rowConverter =
->>>>>>> 8cace3c6
             
             let rowVar = Var("row", typeof<string>)
             let rowVarExpr = Expr.Var rowVar
@@ -123,26 +109,19 @@
         
         let create (htmlDoc:Expr) =
             let rowConverterVar = Var("rowConverter", rowConverter.Type)
-            let body = listTypeWithErasedType?Create () (Expr.Var rowConverterVar, htmlDoc, htmlList.Name)
+            let body = listTypeWithErasedType?Create () (Expr.Var rowConverterVar, htmlDoc, list.Name)
             Expr.Let(rowConverterVar, rowConverter, body)
 
-        let listNiceName = uniqueNiceName htmlList.Name
-        
-        let listType = ProvidedTypeDefinition(listNiceName, Some listTypeWithErasedType, HideObjectMethods = true)
-        listNiceName, create, listType
-
-    let private createDefinitionListType (replacer:AssemblyReplacer) preferOptionals missingValuesStr cultureStr (htmlList : HtmlDefinitionList) =
-
-        let uniqueNiceName = NameUtils.uniqueGenerator <| fun s ->
-                HtmlParser.invalidTypeNameRegex.Value.Replace(s, " ")
-                |> NameUtils.nicePascalName
-
-        let createListType (replacer:AssemblyReplacer) preferOptionals missingValuesStr cultureStr index (l : HtmlList) =
-            let columns = 
-                HtmlInference.inferListType 
-                    preferOptionals 
-                    (TextRuntime.GetMissingValues missingValuesStr) 
-                    (TextRuntime.GetCulture cultureStr) l.Values
+        let listType = ProvidedTypeDefinition(getListTypeName list.Name, Some listTypeWithErasedType, HideObjectMethods = true)
+        create, listType
+
+    let private createDefinitionListType (replacer:AssemblyReplacer) getDefinitionListTypeName (inferenceParameters, missingValuesStr, cultureStr) (definitionList:HtmlDefinitionList) =
+
+        let getListTypeName = typeNameGenerator()
+
+        let createListType index (list:HtmlList) =
+            
+            let columns = HtmlInference.inferListType inferenceParameters list.Values
 
             let listItemType, conv =
                 match columns with
@@ -166,86 +145,62 @@
                 let delegateType = 
                   typedefof<Func<_,_>>.MakeGenericType(typeof<string>, listItemType)
             
-<<<<<<< HEAD
-                let rowConverter =
-                    let rowVar = Var("row", typeof<string[]>)
-                    let rowVarExpr = Expr.Var rowVar
-                    let body = 
-                      Expr.NewTuple [ for field in fields -> field.Convert rowVarExpr ]
-                      |> replacer.ToRuntime
-                
-                    let delegateType = 
-                      typedefof<Func<_,_>>.MakeGenericType(typeof<string[]>, rowErasedType)
-                
-                    Expr.NewDelegate(delegateType, [rowVar], body)
-                
-                let create (htmlDoc:Expr) =
-                    let rowConverterVar = Var("rowConverter", rowConverter.Type)
-                    let body = tableErasedWithRowErasedType?Create () (Expr.Var rowConverterVar, htmlDoc, tableName, hasHeaders)
-                    Expr.Let(rowConverterVar, rowConverter, body)
-                
-                let propertyName = NameUtils.capitalizeFirstLetter tableName
-                let typeName = uniqueNiceName tableName
-=======
                 Expr.NewDelegate(delegateType, [rowVar], body)
             
             let create (htmlDoc:Expr) =
                 let rowConverterVar = Var("rowConverter", rowConverter.Type)
-                let body = listTypeWithErasedType?CreateNested () (Expr.Var rowConverterVar, htmlDoc, htmlList.Name, index)
+                let body = listTypeWithErasedType?CreateNested () (Expr.Var rowConverterVar, htmlDoc, list.Name, index)
                 Expr.Let(rowConverterVar, rowConverter, body) 
-                       
-            let listNiceName = uniqueNiceName l.Name
-            
-            let listType = ProvidedTypeDefinition(listNiceName, Some listTypeWithErasedType, HideObjectMethods = true)
-            listNiceName, create, listType
->>>>>>> 8cace3c6
-
-        let listNiceName = uniqueNiceName htmlList.Name
-
-        let definitionListType = ProvidedTypeDefinition(listNiceName, Some (replacer.ToRuntime typeof<TypedHtmlDocument>), HideObjectMethods = true)
-        
-        let lists = 
-            htmlList.Definitions
-            |> List.mapi(createListType replacer preferOptionals missingValuesStr cultureStr)
-
-        for (listName, create, listType) in lists do
-            definitionListType.AddMember(listType)
-            let prop = ProvidedProperty(listName, listType, GetterCode = fun (Singleton doc) -> create doc)
-            definitionListType.AddMember(prop)
-
-        listNiceName, definitionListType
-
-    let generateTypes asm ns typeName preferOptionals (missingValuesStr, cultureStr) (replacer:AssemblyReplacer) (objects:HtmlObject list) =
+
+            let listType = ProvidedTypeDefinition(getListTypeName list.Name, Some listTypeWithErasedType, HideObjectMethods = true)
+            let prop = ProvidedProperty(getPropertyName list.Name, listType, GetterCode = fun (Singleton doc) -> create doc)
+
+            prop, listType
+            
+        let definitionListType = ProvidedTypeDefinition(getDefinitionListTypeName definitionList.Name, Some (replacer.ToRuntime typeof<TypedHtmlDocument>), HideObjectMethods = true)
+        
+        for prop, listType in List.mapi createListType definitionList.Definitions do
+            definitionListType.AddMember listType
+            definitionListType.AddMember prop
+
+        definitionListType
+
+    let generateTypes asm ns typeName parameters (replacer:AssemblyReplacer) (htmlObjects:HtmlObject list) =
 
         let htmlType = ProvidedTypeDefinition(asm, ns, typeName, Some (replacer.ToRuntime typeof<TypedHtmlDocument>), HideObjectMethods = true)
         
-        let containerTypes = new Dictionary<string, ProvidedTypeDefinition>()
+        let containerTypes = Dictionary<string, ProvidedTypeDefinition>()
+
+        let getTableTypeName = typeNameGenerator()
+        let getListTypeName = typeNameGenerator()
+        let getDefinitionListTypeName = typeNameGenerator()
 
         let getOrCreateContainer name = 
-             match containerTypes.TryGetValue(name) with
-             | true, t -> t
-             | false, _ ->
+            match containerTypes.TryGetValue(name) with
+            | true, t -> t
+            | false, _ ->
                 let containerType = ProvidedTypeDefinition(name + "Container", Some (replacer.ToRuntime typeof<TypedHtmlDocument>), HideObjectMethods = true)
                 htmlType.AddMember <| ProvidedProperty(name, containerType, GetterCode = fun (Singleton doc) -> doc)
                 htmlType.AddMember containerType
                 containerTypes.Add(name, containerType)
                 containerType
 
-        for htmlObj in objects do
+        for htmlObj in htmlObjects do
             match htmlObj with
-            | Table(table) ->
+            | Table table ->
                  let containerType = getOrCreateContainer "Tables"
-                 let (tableNiceName, create, tableType) = createTableType replacer preferOptionals missingValuesStr cultureStr table
+                 let create, tableType = createTableType replacer getTableTypeName parameters table
                  htmlType.AddMember tableType
-                 containerType.AddMember <| ProvidedProperty(tableNiceName, tableType, GetterCode = fun (Singleton doc) -> create doc)
-            | List(l) ->
+                 containerType.AddMember <| ProvidedProperty(getPropertyName table.Name, tableType, GetterCode = fun (Singleton doc) -> create doc)
+            | List list ->
                 let containerType = getOrCreateContainer "Lists"
-                let (listName, create, tableType) = createListType replacer preferOptionals missingValuesStr cultureStr l
+                let create, tableType = createListType replacer getListTypeName parameters list
                 htmlType.AddMember tableType
-                containerType.AddMember <| ProvidedProperty(listName, tableType, GetterCode = fun (Singleton doc) -> create doc)
-            | DefinitionList(dl) ->
-                let containerType = getOrCreateContainer "DefinitionLists"       
-                let (listName, tableType) = createDefinitionListType replacer preferOptionals missingValuesStr cultureStr dl
+                containerType.AddMember <| ProvidedProperty(getPropertyName list.Name, tableType, GetterCode = fun (Singleton doc) -> create doc)
+            | DefinitionList definitionList ->
+                let containerType = getOrCreateContainer "DefinitionLists"
+                let tableType = createDefinitionListType replacer getDefinitionListTypeName parameters definitionList
                 htmlType.AddMember tableType
-                containerType.AddMember <| ProvidedProperty(listName, tableType, GetterCode = fun (Singleton doc) -> doc)
+                containerType.AddMember <| ProvidedProperty(getPropertyName definitionList.Name, tableType, GetterCode = fun (Singleton doc) -> doc)
+
         htmlType