--- conflicted
+++ resolved
@@ -30,13 +30,8 @@
             | Some(_, value) -> value
             | None ->
                 failwithf "Didn't find property '%s' in %s" propertyName
-<<<<<<< HEAD
-                <| x.ToString(JsonSaveOptions.DisableFormatting)
-        | _ -> failwithf "Not an object: %s" <| x.ToString(JsonSaveOptions.DisableFormatting)
-=======
                 <| x.ToString JsonSaveOptions.DisableFormatting
         | _ -> failwithf "Not an object: %s" <| x.ToString JsonSaveOptions.DisableFormatting
->>>>>>> a7de354d
 
     /// Try to get a property of a JSON value.
     /// Returns None if the value is not an object or if the property is not present.
