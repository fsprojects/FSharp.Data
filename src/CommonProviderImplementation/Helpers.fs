--- conflicted
+++ resolved
@@ -190,20 +190,13 @@
     /// * optResource - when specified, we first try to treat read the sample from an embedded resource
     ///     (the value specified assembly and resource name e.g. "MyCompany.MyAssembly, some_resource.json")
     /// * resolutionFolder - if the type provider allows to override the resolutionFolder pass it here
-<<<<<<< HEAD
-    let private parseTextAtDesignTime sampleOrSampleUri isSampleUri parseFunc formatName (tp:IDisposableTypeProvider) 
+    let private parseTextAtDesignTime sampleOrSampleUri isSampleUri parseFunc formatName (tp:DisposableTypeProviderForNamespaces) 
                                       (cfg:TypeProviderConfig) encodingStr resolutionFolder optResource fullTypeName maxNumberOfRows =
     
-        using (logTime "Loading" sampleOrSampleUri) <| fun _ ->
+        using (logTime "LoadingSample" sampleOrSampleUri) <| fun _ ->
+
         let inlineSample = isSampleUri sampleOrSampleUri
 
-=======
-    let private parseTextAtDesignTime sampleOrSampleUri parseFunc formatName (tp:DisposableTypeProviderForNamespaces) 
-                                      (cfg:TypeProviderConfig) encodingStr resolutionFolder optResource fullTypeName maxNumberOfRows =
-    
-        using (logTime "LoadingSample" sampleOrSampleUri) <| fun _ ->
-    
->>>>>>> c93cd829
         let tryGetResource() = 
             if String.IsNullOrWhiteSpace(optResource)
             then None 
@@ -264,21 +257,10 @@
             try
                 let sample, isWeb = 
                     if isWeb uri then
-<<<<<<< HEAD
-                        match webUrisCache.TryRetrieve uri.OriginalString with
-                        | Some value -> value, true
-                        | None ->
-                            let value = readText()
-                            webUrisCache.Set(uri.OriginalString, value)
-                            value, true
-                    else readText(), false
-
-=======
                         webUrisCache.GetOrAdd(uri.OriginalString, readText), true
                     else 
                         readText(), false
                     
->>>>>>> c93cd829
                 { TypedSamples = parseFunc (Path.GetExtension uri.OriginalString) sample
                   SampleIsUri = true
                   SampleIsWebUri = isWeb
@@ -321,11 +303,11 @@
     // Cache generated types for a short time, since VS invokes the TP multiple tiems
     // Also cache temporarily during partial invalidation since the invalidation of one TP always causes invalidation of all TPs
     let internal getOrCreateProvidedType (cfg: TypeProviderConfig) (tp:DisposableTypeProviderForNamespaces) (fullTypeName:string) f =
+    
+        using (logTime "GeneratingProvidedType" (sprintf "%s [%d]" fullTypeName tp.Id)) <| fun _ ->
+
+        let fullKey = (fullTypeName, cfg.RuntimeAssembly, cfg.ResolutionFolder, cfg.SystemRuntimeAssemblyVersion)
       
-        using (logTime "GeneratingProvidedType" (sprintf "%s [%d]" fullTypeName tp.Id)) <| fun _ ->
-
-        let fullKey = (fullTypeName, cfg.RuntimeAssembly, cfg.ResolutionFolder, cfg.SystemRuntimeAssemblyVersion)
-  
         let setupDisposeAction providedType fileToWatch =
   
             if activeDisposeActions.Add(fullTypeName, tp.Id) then
@@ -390,13 +372,8 @@
     /// * optResource - when specified, we first try to treat read the sample from an embedded resource
     ///     (the value specified assembly and resource name e.g. "MyCompany.MyAssembly, some_resource.json")
     /// * typeName -> the full name of the type provider, this will be used for caching
-<<<<<<< HEAD
     let generateType formatName sampleOrSampleUri sampleIsList isSampleUri parseSingle parseList getSpecFromSamples (runtimeVersion: AssemblyResolver.FSharpDataRuntimeInfo)
-                     (tp:DisposableTypeProviderForNamespaces) (cfg:TypeProviderConfig) (bindingContext:ProvidedTypesContext) 
-=======
-    let generateType formatName sampleOrSampleUri sampleIsList parseSingle parseList getSpecFromSamples (runtimeVersion: AssemblyResolver.FSharpDataRuntimeInfo)
                      (tp:DisposableTypeProviderForNamespaces) (cfg:TypeProviderConfig) 
->>>>>>> c93cd829
                      encodingStr resolutionFolder optResource fullTypeName maxNumberOfRows =
     
         getOrCreateProvidedType cfg tp fullTypeName <| fun () ->
