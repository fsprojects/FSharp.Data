<?xml version="1.0" encoding="utf-8"?>
<Project ToolsVersion="4.0" DefaultTargets="Build" xmlns="http://schemas.microsoft.com/developer/msbuild/2003">
  <Import Project="$(MSBuildExtensionsPath)\$(MSBuildToolsVersion)\Microsoft.Common.props" Condition="Exists('$(MSBuildExtensionsPath)\$(MSBuildToolsVersion)\Microsoft.Common.props')" />
  <PropertyGroup>
    <Configuration Condition=" '$(Configuration)' == '' ">Debug</Configuration>
    <Platform Condition=" '$(Platform)' == '' ">AnyCPU</Platform>
    <SchemaVersion>2.0</SchemaVersion>
    <ProjectGuid>{3db6653e-5e17-4c81-a0ef-83810b47c350}</ProjectGuid>
    <OutputType>Library</OutputType>
    <RootNamespace>FSharp.Data.Experimental.DesignTime</RootNamespace>
    <AssemblyName>FSharp.Data.Experimental.DesignTime</AssemblyName>
    <TargetFrameworkVersion>v4.5</TargetFrameworkVersion>
    <Name>FSharp.Data.Experimental.DesignTime</Name>
    <TargetFrameworkProfile />
  </PropertyGroup>
  <PropertyGroup Condition=" '$(Configuration)|$(Platform)' == 'Debug|AnyCPU' ">
    <DebugSymbols>true</DebugSymbols>
    <DebugType>full</DebugType>
    <Optimize>false</Optimize>
    <Tailcalls>false</Tailcalls>
    <OutputPath>bin\Debug\</OutputPath>
    <DefineConstants>DEBUG;TRACE</DefineConstants>
    <WarningLevel>3</WarningLevel>
    <DocumentationFile>bin\Debug\FSharp.Data.Experimental.DesignTime.xml</DocumentationFile>
    <StartAction>Project</StartAction>
    <StartProgram>
    </StartProgram>
    <StartArguments>
    </StartArguments>
  </PropertyGroup>
  <PropertyGroup Condition=" '$(Configuration)|$(Platform)' == 'Release|AnyCPU' ">
    <DebugType>pdbonly</DebugType>
    <Optimize>true</Optimize>
    <Tailcalls>true</Tailcalls>
    <OutputPath>bin\Release\</OutputPath>
    <DefineConstants>TRACE</DefineConstants>
    <WarningLevel>3</WarningLevel>
    <DocumentationFile>bin\Release\FSharp.Data.Experimental.DesignTime.xml</DocumentationFile>
  </PropertyGroup>
  <ItemGroup>
    <Compile Include="Common\ProviderFileSystem.fs" />
    <Compile Include="Common\StructuralTypes.fs" />
    <Compile Include="Common\HttpUtils.fs" />
    <Compile Include="Common\Conversions.fs" />
    <Compile Include="Common\Caching.fs" />
    <Compile Include="Library\Http.fs" />
    <Compile Include="Library\Json.fs" />
    <Compile Include="Providers\ProvidedTypes.fsi" />
    <Compile Include="Providers\ProvidedTypes.fs" />
    <Compile Include="Providers\Pluralizer.fs" />
    <Compile Include="Providers\NameUtils.fs" />
    <Compile Include="Providers\QuotationBuilder.fs" />
    <Compile Include="Providers\AssemblyReplacer.fs" />
    <Compile Include="Providers\StructureInference.fs" />
    <Compile Include="Providers\Helpers.fs" />
    <Compile Include="Providers\Debug.fs" />
    <Compile Include="JsonProvider\JsonRuntime.fs" />
    <Compile Include="JsonProvider\JsonInference.fs" />
    <Compile Include="JsonProvider\JsonGenerator.fs" />
    <Compile Include="ApiaryProvider\ApiaryRuntime.fs" />
    <Compile Include="ApiaryProvider\ApiarySchema.fs" />
    <Compile Include="ApiaryProvider\ApiaryGenerator.fs" />
    <Compile Include="ApiaryProvider\ApiaryProvider.fs" />
    <Compile Include="TypeProviderInstantiation.Experimental.fs" />
    <Compile Include="AssemblyInfo.Experimental.DesignTime.fs" />
    <None Include="Test.Experimental.fsx" />
  </ItemGroup>
  <ItemGroup>
    <Reference Include="mscorlib" />
    <Reference Include="FSharp.Core, Version=4.3.0.0, Culture=neutral, PublicKeyToken=b03f5f7f11d50a3a">
      <Private>True</Private>
    </Reference>
    <Reference Include="System" />
    <Reference Include="System.Core" />
  </ItemGroup>
  <PropertyGroup>
    <MinimumVisualStudioVersion Condition="'$(MinimumVisualStudioVersion)' == ''">11</MinimumVisualStudioVersion>
  </PropertyGroup>
  <Import Project="DefineConstants.targets" />
<<<<<<< HEAD
      <PropertyGroup Condition="'$(VisualStudioVersion)' == '11.0' OR '$(VisualStudioVersion)' == ''">
        <FSharpTargetsPath>$(MSBuildExtensionsPath32)\..\Microsoft SDKs\F#\3.0\Framework\v4.0\Microsoft.FSharp.Targets</FSharpTargetsPath>
      </PropertyGroup>
      <PropertyGroup Condition="'$(VisualStudioVersion)' != '11.0'">
        <FSharpTargetsPath>$(MSBuildExtensionsPath32)\Microsoft\VisualStudio\v$(VisualStudioVersion)\FSharp\Microsoft.FSharp.Targets</FSharpTargetsPath>
      </PropertyGroup>
  <Import Project="$(FSharpTargetsPath)" Condition="Exists('$(FSharpTargetsPath)')" />
=======
  <Import Project="$(MSBuildExtensionsPath32)\..\Microsoft SDKs\F#\3.0\Framework\v4.0\Microsoft.FSharp.Targets" Condition=" Exists('$(MSBuildExtensionsPath32)\..\Microsoft SDKs\F#\3.0\Framework\v4.0\Microsoft.FSharp.Targets')" />
>>>>>>> 06c78f55
  <!-- To modify your build process, add your task inside one of the targets below and uncomment it. 
       Other similar extension points exist, see Microsoft.Common.targets.
  <Target Name="BeforeBuild">
  </Target> -->
  <Target Name="AfterBuild">
    <Copy SourceFiles="$(ProjectDir)$(OutDir)$(TargetName)$(TargetExt)" DestinationFolder="$(ProjectDir)..\bin\portable" />
    <Copy SourceFiles="$(ProjectDir)$(OutDir)$(TargetName).pdb" DestinationFolder="$(ProjectDir)..\bin\portable" Condition="Exists('$(ProjectDir)$(OutDir)$(TargetName).pdb')" />
    <Copy SourceFiles="$(ProjectDir)$(OutDir)$(TargetName).xml" DestinationFolder="$(ProjectDir)..\bin\portable" />
    <Copy SourceFiles="$(ProjectDir)$(OutDir)$(TargetName)$(TargetExt)" DestinationFolder="$(ProjectDir)..\bin\v40" />
    <Copy SourceFiles="$(ProjectDir)$(OutDir)$(TargetName).pdb" DestinationFolder="$(ProjectDir)..\bin\v40" Condition="Exists('$(ProjectDir)$(OutDir)$(TargetName).pdb')" />
    <Copy SourceFiles="$(ProjectDir)$(OutDir)$(TargetName).xml" DestinationFolder="$(ProjectDir)..\bin\v40" />
    <Copy SourceFiles="$(ProjectDir)$(OutDir)$(TargetName)$(TargetExt)" DestinationFolder="$(ProjectDir)..\bin" />
    <Copy SourceFiles="$(ProjectDir)$(OutDir)$(TargetName).pdb" DestinationFolder="$(ProjectDir)..\bin" Condition="Exists('$(ProjectDir)$(OutDir)$(TargetName).pdb')" />
    <Copy SourceFiles="$(ProjectDir)$(OutDir)$(TargetName).xml" DestinationFolder="$(ProjectDir)..\bin" />
  </Target>
</Project><|MERGE_RESOLUTION|>--- conflicted
+++ resolved
@@ -77,7 +77,6 @@
     <MinimumVisualStudioVersion Condition="'$(MinimumVisualStudioVersion)' == ''">11</MinimumVisualStudioVersion>
   </PropertyGroup>
   <Import Project="DefineConstants.targets" />
-<<<<<<< HEAD
       <PropertyGroup Condition="'$(VisualStudioVersion)' == '11.0' OR '$(VisualStudioVersion)' == ''">
         <FSharpTargetsPath>$(MSBuildExtensionsPath32)\..\Microsoft SDKs\F#\3.0\Framework\v4.0\Microsoft.FSharp.Targets</FSharpTargetsPath>
       </PropertyGroup>
@@ -85,9 +84,7 @@
         <FSharpTargetsPath>$(MSBuildExtensionsPath32)\Microsoft\VisualStudio\v$(VisualStudioVersion)\FSharp\Microsoft.FSharp.Targets</FSharpTargetsPath>
       </PropertyGroup>
   <Import Project="$(FSharpTargetsPath)" Condition="Exists('$(FSharpTargetsPath)')" />
-=======
   <Import Project="$(MSBuildExtensionsPath32)\..\Microsoft SDKs\F#\3.0\Framework\v4.0\Microsoft.FSharp.Targets" Condition=" Exists('$(MSBuildExtensionsPath32)\..\Microsoft SDKs\F#\3.0\Framework\v4.0\Microsoft.FSharp.Targets')" />
->>>>>>> 06c78f55
   <!-- To modify your build process, add your task inside one of the targets below and uncomment it. 
        Other similar extension points exist, see Microsoft.Common.targets.
   <Target Name="BeforeBuild">
