﻿// --------------------------------------------------------------------------------------
// Copyright (c) Microsoft Corporation 2005-2012.
// This sample code is provided "as is" without warranty of any kind.
// We disclaim all warranties, either express or implied, including the
// warranties of merchantability and fitness for a particular purpose.
//
// A simple F# portable parser for JSON data
// --------------------------------------------------------------------------------------

namespace FSharp.Data

open System
open System.IO
open System.ComponentModel
open System.Text
open System.Globalization
open FSharp.Data
open FSharp.Data.Runtime
<<<<<<< HEAD
open FSharp.Data.Runtime.HttpUtils
=======
open FSharp.Data.Runtime.IO
>>>>>>> 320dd275

/// Specifies the formatting behaviour of JSON values
[<RequireQualifiedAccess>]
type JsonSaveOptions =
  /// Format (indent) the JsonValue
  | None = 0
  /// Print the JsonValue in one line in a compact way
  | DisableFormatting = 1

/// Represents a JSON value. Large numbers that do not fit in the
/// Decimal type are represented using the Float case, while
/// smaller numbers are represented as decimals to avoid precision loss.
[<RequireQualifiedAccess>]
[<StructuredFormatDisplay("{_Print}")>]
type JsonValue =
  | String of string
  | Number of decimal
  | Float of float
  | Record of properties:(string * JsonValue)[]
  | Array of elements:JsonValue[]
  | Boolean of bool
<<<<<<< HEAD
  | Null

  /// [omit]
  [<EditorBrowsableAttribute(EditorBrowsableState.Never)>]
  [<CompilerMessageAttribute("This method is intended for use in generated code only.", 10001, IsHidden=true, IsError=false)>]
  member x._Print = x.ToString()

  override x.ToString() = x.ToString(JsonSaveOptions.None)

  member x.ToString saveOptions =

    let rec serialize (sb:StringBuilder) indentation json =
      let append (str:string) = 
        sb.Append str 
        |> ignore
      let appendFormat (format:string) (str:string) = 
        sb.AppendFormat(format, str) 
        |> ignore
      let newLine plus =
        if saveOptions = JsonSaveOptions.None then
          sb.AppendLine() |> ignore
          System.String(' ', indentation + plus) |> append
      match json with
      | Null -> append "null"
      | Boolean b -> append (if b then "true" else "false")
      | Number number -> append <| number.ToString(CultureInfo.InvariantCulture)
      | Float number -> append <| number.ToString(CultureInfo.InvariantCulture)
      | String s ->
          append "\""
          append <| JavaScriptStringEncode s
          append "\""
      | Record properties ->
          let isNotFirst = ref false
          append "{"
          for k, v in properties do
            if !isNotFirst 
            then append "," 
            else isNotFirst := true
            newLine 2
            if saveOptions = JsonSaveOptions.None then
              appendFormat "\"{0}\": " (JavaScriptStringEncode k)
            else
              appendFormat "\"{0}\":" (JavaScriptStringEncode k)
            serialize sb (indentation + 2) v
          newLine 0
          append "}"
      | Array elements ->
          let isNotFirst = ref false
          append "["
          for element in elements do
            if !isNotFirst 
            then append ","
            else isNotFirst := true
            newLine 2
            serialize sb (indentation + 2) element
          if elements.Length > 0 then
            newLine 0
          append "]"

    let sb = StringBuilder()
    serialize sb 0 x
    sb.ToString()
=======
  | Null  
  
  /// Serializes the JsonValue to the specified System.IO.TextWriter.
  member x.WriteTo (w:TextWriter, saveOptions) =

    let newLine =
      if saveOptions = JsonSaveOptions.None then
        fun indentation plus ->
          w.WriteLine()
          System.String(' ', indentation + plus) |> w.Write
      else
        fun _ _ -> ()

    let propSep =
      if saveOptions = JsonSaveOptions.None then "\": "
      else "\":"

    let rec serialize indentation = function
      | Null -> w.Write "null"
      | Boolean b -> w.Write(if b then "true" else "false")
      | Number number -> w.Write number
      | Float number -> w.Write number
      | String s ->
          w.Write "\""
          JsonValue.JsonStringEncodeTo w s
          w.Write "\""
      | Record properties ->
          w.Write "{"                      
          for i = 0 to properties.Length - 1 do
            let k,v = properties.[i]
            if i > 0 then w.Write ","
            newLine indentation 2            
            w.Write "\""
            JsonValue.JsonStringEncodeTo w k
            w.Write propSep
            serialize (indentation + 2) v
          newLine indentation 0
          w.Write "}"
      | Array elements ->
          w.Write "["
          for i = 0 to elements.Length - 1 do
            if i > 0 then w.Write ","
            newLine indentation 2
            serialize (indentation + 2) elements.[i]
          if elements.Length > 0 then
            newLine indentation 0
          w.Write "]"
  
    serialize 0 x 

  // Encode characters that are not valid in JS string. The implementation is based
  // on https://github.com/mono/mono/blob/master/mcs/class/System.Web/System.Web/HttpUtility.cs
  static member internal JsonStringEncodeTo (w:TextWriter) (value:string) =
    if String.IsNullOrEmpty value then ()
    else 
      for i = 0 to value.Length - 1 do
        let c = value.[i]
        let ci = int c
        if ci >= 0 && ci <= 7 || ci = 11 || ci >= 14 && ci <= 31 then
          w.Write("\\u{0:x4}", ci) |> ignore
        else 
          match c with
          | '\b' -> w.Write "\\b"
          | '\t' -> w.Write "\\t"
          | '\n' -> w.Write "\\n"
          | '\f' -> w.Write "\\f"
          | '\r' -> w.Write "\\r"
          | '"'  -> w.Write "\\\""
          | '\\' -> w.Write "\\\\"
          | _    -> w.Write c

  member x.ToString saveOptions =
    let w = new StringWriter(CultureInfo.InvariantCulture)
    x.WriteTo(w, saveOptions)
    w.GetStringBuilder().ToString()

  override x.ToString() = x.ToString(JsonSaveOptions.None)


>>>>>>> 320dd275

/// [omit]
[<CompilationRepresentation(CompilationRepresentationFlags.ModuleSuffix)>]
module JsonValue =

  /// Active Pattern to view a `JsonValue.Record of (string * JsonValue)[]` as a `JsonValue.Object of Map<string, JsonValue>` for
  /// backwards compatibility reaons
  [<Obsolete("Please use JsonValue.Record instead")>]
  let (|Object|_|) x =
    match x with
    | JsonValue.Record properties -> Map.ofArray properties |> Some
    | _ -> None

  /// Constructor to create a `JsonValue.Record of (string * JsonValue)[]` as a `JsonValue.Object of Map<string, JsonValue>` for
  /// backwards compatibility reaons
  [<Obsolete("Please use JsonValue.Record instead")>]
  let Object = Map.toArray >> JsonValue.Record

// --------------------------------------------------------------------------------------
// JSON parser
// --------------------------------------------------------------------------------------

type private JsonParser(jsonText:string, cultureInfo, tolerateErrors) =

    let cultureInfo = defaultArg cultureInfo CultureInfo.InvariantCulture

    let mutable i = 0
    let s = jsonText

    // Helper functions
    let skipWhitespace() =
      while i < s.Length && Char.IsWhiteSpace s.[i] do
        i <- i + 1
    let decimalSeparator = cultureInfo.NumberFormat.NumberDecimalSeparator.[0]
    let isNumChar c =
      Char.IsDigit c || c=decimalSeparator || c='e' || c='E' || c='+' || c='-'
    let throw() =
      let msg =
        sprintf
          "Invalid JSON starting at character %d, snippet = \n----\n%s\n-----\njson = \n------\n%s\n-------" 
          i (jsonText.[(max 0 (i-10))..(min (jsonText.Length-1) (i+10))]) (if jsonText.Length > 1000 then jsonText.Substring(0, 1000) else jsonText)
      failwith msg
    let ensure cond =
      if not cond then throw()

    // Recursive descent parser for JSON that uses global mutable index
    let rec parseValue() =
        skipWhitespace()
        ensure(i < s.Length)
        match s.[i] with
        | '"' -> JsonValue.String(parseString())
        | '-' -> parseNum()
        | c when Char.IsDigit(c) -> parseNum()
        | '{' -> parseObject()
        | '[' -> parseArray()
        | 't' -> parseLiteral("true", JsonValue.Boolean true)
        | 'f' -> parseLiteral("false", JsonValue.Boolean false)
        | 'n' -> parseLiteral("null", JsonValue.Null)
        | _ -> throw()

    and parseRootValue() =
        skipWhitespace()
        ensure(i < s.Length)
        match s.[i] with
        | '{' -> parseObject()
        | '[' -> parseArray()
        | _ -> throw()

    and parseString() =
        ensure(i < s.Length && s.[i] = '"')
        i <- i + 1
        let buf = new StringBuilder()
        while i < s.Length && s.[i] <> '"' do
            if s.[i] = '\\' then
                ensure(i+1 < s.Length)
                match s.[i+1] with
                | 'b' -> buf.Append('\b') |> ignore
                | 'f' -> buf.Append('\f') |> ignore
                | 'n' -> buf.Append('\n') |> ignore
                | 't' -> buf.Append('\t') |> ignore
                | 'r' -> buf.Append('\r') |> ignore
                | '\\' -> buf.Append('\\') |> ignore
                | '/' -> buf.Append('/') |> ignore
                | '"' -> buf.Append('"') |> ignore
                | 'u' ->
                    ensure(i+5 < s.Length)
                    let hexdigit d =
                        if d >= '0' && d <= '9' then int32 d - int32 '0'
                        elif d >= 'a' && d <= 'f' then int32 d - int32 'a' + 10
                        elif d >= 'A' && d <= 'F' then int32 d - int32 'A' + 10
                        else failwith "hexdigit"
                    let unicodeChar (s:string) =
                        if s.Length <> 4 then failwith "unicodeChar";
                        char (hexdigit s.[0] * 4096 + hexdigit s.[1] * 256 + hexdigit s.[2] * 16 + hexdigit s.[3])
                    let ch = unicodeChar (s.Substring(i+2, 4))
                    buf.Append(ch) |> ignore
                    i <- i + 4  // the \ and u will also be skipped past further below
                | _ -> throw()
                i <- i + 2  // skip past \ and next char
            else
                buf.Append(s.[i]) |> ignore
                i <- i + 1
        ensure(i < s.Length && s.[i] = '"')
        i <- i + 1
        buf.ToString()

    and parseNum() =
        let start = i
        while i < s.Length && isNumChar(s.[i]) do
            i <- i + 1
        let len = i - start
        match TextConversions.AsDecimal cultureInfo (s.Substring(start,len)) with
        | Some x -> JsonValue.Number x
        | _ ->
            match TextConversions.AsFloat [| |] (*useNoneForMissingValues*)false cultureInfo (s.Substring(start,len)) with
            | Some x -> JsonValue.Float x
            | _ -> throw()

    and parsePair() =
        let key = parseString()
        skipWhitespace()
        ensure(i < s.Length && s.[i] = ':')
        i <- i + 1
        skipWhitespace()
        key, parseValue()

    and parseEllipsis() =
        let mutable openingBrace = false
        if i < s.Length && s.[i] = '{' then
            openingBrace <- true
            i <- i + 1
            skipWhitespace()
        while i < s.Length && s.[i] = '.' do
            i <- i + 1
            skipWhitespace()
        if openingBrace && i < s.Length && s.[i] = '}' then
            i <- i + 1
            skipWhitespace()

    and parseObject() =
        ensure(i < s.Length && s.[i] = '{')
        i <- i + 1
        skipWhitespace()
        let pairs = ResizeArray<_>()
        if i < s.Length && s.[i] = '"' then
            pairs.Add(parsePair())
            skipWhitespace()
            while i < s.Length && s.[i] = ',' do
                i <- i + 1
                skipWhitespace()
                if tolerateErrors && s.[i] = '}' then
                    () // tolerate a trailing comma, even though is not valid json
                else
                    pairs.Add(parsePair())
                    skipWhitespace()
        if tolerateErrors && i < s.Length && s.[i] <> '}' then
            parseEllipsis() // tolerate ... or {...}
        ensure(i < s.Length && s.[i] = '}')
        i <- i + 1
        JsonValue.Record(pairs |> Array.ofSeq)

    and parseArray() =
        ensure(i < s.Length && s.[i] = '[')
        i <- i + 1
        skipWhitespace()
        let vals = ResizeArray<_>()
        if i < s.Length && s.[i] <> ']' then
            vals.Add(parseValue())
            skipWhitespace()
            while i < s.Length && s.[i] = ',' do
                i <- i + 1
                skipWhitespace()
                vals.Add(parseValue())
                skipWhitespace()
        if tolerateErrors && i < s.Length && s.[i] <> ']' then
            parseEllipsis() // tolerate ... or {...}
        ensure(i < s.Length && s.[i] = ']')
        i <- i + 1
        JsonValue.Array(vals |> Seq.toArray)

    and parseLiteral(expected, r) =
        ensure(i+expected.Length < s.Length)
        for j in 0 .. expected.Length - 1 do
            ensure(s.[i+j] = expected.[j])
        i <- i + expected.Length
        r

    // Start by parsing the top-level value
    member x.Parse() =
        let value = parseRootValue()
        skipWhitespace()
        if i <> s.Length then
            throw()
        value

    member x.ParseMultiple() =
        seq {
            while i <> s.Length do
                yield parseRootValue()
                skipWhitespace()
        }

type JsonValue with

  /// Parses the specified JSON string
  static member Parse(text, ?cultureInfo) =
    JsonParser(text, cultureInfo, false).Parse()

  /// Loads JSON from the specified stream
  static member Load(stream:Stream, ?cultureInfo) =
    use reader = new StreamReader(stream)
    let text = reader.ReadToEnd()
    JsonParser(text, cultureInfo, false).Parse()

  /// Loads JSON from the specified reader
  static member Load(reader:TextReader, ?cultureInfo) =
    let text = reader.ReadToEnd()
    JsonParser(text, cultureInfo, false).Parse()

  /// Loads JSON from the specified uri asynchronously
  static member AsyncLoad(uri:string, ?cultureInfo) = async {
    let! reader = IO.asyncReadTextAtRuntime false "" "" "JSON" "" uri
    let text = reader.ReadToEnd()
    return JsonParser(text, cultureInfo, false).Parse()
  }

  /// Loads JSON from the specified uri
  static member Load(uri:string, ?cultureInfo) =
    JsonValue.AsyncLoad(uri, ?cultureInfo=cultureInfo)
    |> Async.RunSynchronously

  /// Parses the specified JSON string, tolerating invalid errors like trailing commans, and ignore content with elipsis ... or {...}
  static member ParseSample(text, ?cultureInfo) =
    JsonParser(text, cultureInfo, true).Parse()

  /// Parses the specified string into multiple JSON values
  static member ParseMultiple(text, ?cultureInfo) =
    JsonParser(text, cultureInfo, false).ParseMultiple()

  /// Sends the JSON to the specified uri. Defaults to a POST request.
  member x.Request(uri:string, ?httpMethod, ?headers) =
    let httpMethod = defaultArg httpMethod HttpMethod.Post
    let headers = defaultArg headers []
    let headers =
        if headers |> List.exists (fst >> ((=) (fst (HttpRequestHeaders.UserAgent ""))))
        then headers
        else HttpRequestHeaders.UserAgent "F# Data JSON Type Provider" :: headers
    let headers = HttpRequestHeaders.ContentType HttpContentTypes.Json :: headers
    Http.Request(
      uri,
      body = TextRequest (x.ToString(JsonSaveOptions.DisableFormatting)),
      headers = headers,
      httpMethod = httpMethod)

  /// Sends the JSON to the specified uri. Defaults to a POST request.
  member x.RequestAsync(uri:string, ?httpMethod, ?headers) =
    let httpMethod = defaultArg httpMethod HttpMethod.Post
    let headers = defaultArg headers []
    let headers =
        if headers |> List.exists (fst >> ((=) (fst (HttpRequestHeaders.UserAgent ""))))
        then headers
        else HttpRequestHeaders.UserAgent "F# Data JSON Type Provider" :: headers
    let headers = HttpRequestHeaders.ContentType HttpContentTypes.Json :: headers
    Http.AsyncRequest(
      uri,
      body = TextRequest (x.ToString(JsonSaveOptions.DisableFormatting)),
      headers = headers,
      httpMethod = httpMethod)

  [<Obsolete("Please use JsonValue.Request instead")>]
  member x.Post(uri:string, ?headers) =
    x.Request(uri, ?headers = headers)<|MERGE_RESOLUTION|>--- conflicted
+++ resolved
@@ -16,11 +16,6 @@
 open System.Globalization
 open FSharp.Data
 open FSharp.Data.Runtime
-<<<<<<< HEAD
-open FSharp.Data.Runtime.HttpUtils
-=======
-open FSharp.Data.Runtime.IO
->>>>>>> 320dd275
 
 /// Specifies the formatting behaviour of JSON values
 [<RequireQualifiedAccess>]
@@ -42,72 +37,13 @@
   | Record of properties:(string * JsonValue)[]
   | Array of elements:JsonValue[]
   | Boolean of bool
-<<<<<<< HEAD
-  | Null
+  | Null  
 
   /// [omit]
   [<EditorBrowsableAttribute(EditorBrowsableState.Never)>]
   [<CompilerMessageAttribute("This method is intended for use in generated code only.", 10001, IsHidden=true, IsError=false)>]
   member x._Print = x.ToString()
 
-  override x.ToString() = x.ToString(JsonSaveOptions.None)
-
-  member x.ToString saveOptions =
-
-    let rec serialize (sb:StringBuilder) indentation json =
-      let append (str:string) = 
-        sb.Append str 
-        |> ignore
-      let appendFormat (format:string) (str:string) = 
-        sb.AppendFormat(format, str) 
-        |> ignore
-      let newLine plus =
-        if saveOptions = JsonSaveOptions.None then
-          sb.AppendLine() |> ignore
-          System.String(' ', indentation + plus) |> append
-      match json with
-      | Null -> append "null"
-      | Boolean b -> append (if b then "true" else "false")
-      | Number number -> append <| number.ToString(CultureInfo.InvariantCulture)
-      | Float number -> append <| number.ToString(CultureInfo.InvariantCulture)
-      | String s ->
-          append "\""
-          append <| JavaScriptStringEncode s
-          append "\""
-      | Record properties ->
-          let isNotFirst = ref false
-          append "{"
-          for k, v in properties do
-            if !isNotFirst 
-            then append "," 
-            else isNotFirst := true
-            newLine 2
-            if saveOptions = JsonSaveOptions.None then
-              appendFormat "\"{0}\": " (JavaScriptStringEncode k)
-            else
-              appendFormat "\"{0}\":" (JavaScriptStringEncode k)
-            serialize sb (indentation + 2) v
-          newLine 0
-          append "}"
-      | Array elements ->
-          let isNotFirst = ref false
-          append "["
-          for element in elements do
-            if !isNotFirst 
-            then append ","
-            else isNotFirst := true
-            newLine 2
-            serialize sb (indentation + 2) element
-          if elements.Length > 0 then
-            newLine 0
-          append "]"
-
-    let sb = StringBuilder()
-    serialize sb 0 x
-    sb.ToString()
-=======
-  | Null  
-  
   /// Serializes the JsonValue to the specified System.IO.TextWriter.
   member x.WriteTo (w:TextWriter, saveOptions) =
 
@@ -184,9 +120,6 @@
 
   override x.ToString() = x.ToString(JsonSaveOptions.None)
 
-
->>>>>>> 320dd275
-
 /// [omit]
 [<CompilationRepresentation(CompilationRepresentationFlags.ModuleSuffix)>]
 module JsonValue =
