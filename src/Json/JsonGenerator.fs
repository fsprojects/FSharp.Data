﻿// --------------------------------------------------------------------------------------
// JSON type provider - generate code for accessing inferred elements
// --------------------------------------------------------------------------------------
namespace ProviderImplementation

open System
open System.Collections.Generic
open System.Collections.Concurrent
open System.Reflection
open Microsoft.FSharp.Quotations
open FSharp.Data
open FSharp.Data.Runtime
open FSharp.Data.Runtime.BaseTypes
open FSharp.Data.Runtime.StructuralTypes
open ProviderImplementation
open ProviderImplementation.JsonInference
open ProviderImplementation.JsonConversionsGenerator
open ProviderImplementation.ProvidedTypes
open System.Collections.Concurrent

#nowarn "10001"

/// Context that is used to generate the JSON types.
type internal JsonGenerationContext =
  { CultureStr : string
    TypeProviderType : ProvidedTypeDefinition
    BindingContext : ProvidedTypesContext
    // to nameclash type names
    UniqueNiceName : string -> string 
    IJsonDocumentType : Type
    JsonValueType : Type
    JsonRuntimeType : Type
<<<<<<< HEAD
    TypeCache : ConcurrentDictionary<InferedType, ProvidedTypeDefinition>
=======
    TypeCache : ConcurrentDictionary<InferedType, ProvidedTypeDefinition> 
>>>>>>> 933982d5
    GenerateConstructors : bool }
  static member Create(cultureStr, tpType, bindingContext, ?uniqueNiceName, ?typeCache) =
    let uniqueNiceName = defaultArg uniqueNiceName (NameUtils.uniqueGenerator NameUtils.nicePascalName)
    let typeCache = defaultArg typeCache (ConcurrentDictionary())
    JsonGenerationContext.Create(cultureStr, tpType, bindingContext, uniqueNiceName, typeCache, true)
  static member Create(cultureStr, tpType, bindingContext, uniqueNiceName, typeCache, generateConstructors) =
    { CultureStr = cultureStr
      TypeProviderType = tpType
      BindingContext = bindingContext
      UniqueNiceName = uniqueNiceName 
      IJsonDocumentType = typeof<IJsonDocument>
      JsonValueType = typeof<JsonValue>
      JsonRuntimeType = typeof<JsonRuntime>
      TypeCache = typeCache 
      GenerateConstructors = generateConstructors }
  member x.MakeOptionType(typ:Type) = 
    typedefof<option<_>>.MakeGenericType typ

type internal JsonGenerationResult = 
    { ConvertedType : Type
      OptionalConverter : (Expr -> Expr) option
      ConversionCallingType : JsonConversionCallingType }
    member x.Convert = 
        defaultArg x.OptionalConverter id
    member x.ConverterFunc ctx =
      ReflectionHelpers.makeDelegate x.Convert ctx.IJsonDocumentType
    member x.ConvertedTypeErased ctx =
      if x.ConvertedType.IsArray then
        match x.ConvertedType.GetElementType() with
        | :? ProvidedTypeDefinition -> ctx.IJsonDocumentType.MakeArrayType()
        | _ -> x.ConvertedType
      else
        match x.ConvertedType with
        | :? ProvidedTypeDefinition -> ctx.IJsonDocumentType 
        | _ -> x.ConvertedType

module JsonTypeBuilder = 
  
  let (?) = QuotationBuilder.(?)

  // check if a type was already created for the inferedType before creating a new one
  let internal getOrCreateType ctx inferedType createType =
    
    // normalize properties of the inferedType which don't affect code generation
    let rec normalize topLevel = function
    | InferedType.Heterogeneous map -> 
        map 
        |> Map.map (fun _ inferedType -> normalize false inferedType) 
        |> InferedType.Heterogeneous
    | InferedType.Collection (order, types) -> 
        InferedType.Collection (order, Map.map (fun _ (multiplicity, inferedType) -> multiplicity, normalize false inferedType) types)
    | InferedType.Record (_, props, optional) -> 
        let props = 
          props
          |> List.map (fun { Name = name; Type = inferedType } -> { Name = name; Type = normalize false inferedType })
        // optional only affects the parent, so at top level always set to true regardless of the actual value
        InferedType.Record (None, props, optional || topLevel)
    | InferedType.Primitive (typ, unit, optional) when typ = typeof<Bit0> || typ = typeof<Bit1> -> InferedType.Primitive (typeof<int>, unit, optional)
    | InferedType.Primitive (typ, unit, optional) when typ = typeof<Bit> -> InferedType.Primitive (typeof<bool>, unit, optional)
    | x -> x

    let inferedType = normalize true inferedType
    let typ = 
<<<<<<< HEAD
      ctx.TypeCache.GetOrAdd(inferedType, fun inferedType ->
        let typ = createType()
=======
      ctx.TypeCache.GetOrAdd(inferedType, fun inferedType -> 
        let typ = createType()
        async { do! Async.Sleep (10000) 
                if ctx.TypeCache <> null then 
                    ctx.TypeCache.TryRemove(inferedType) |> ignore } |> Async.Start 
>>>>>>> 933982d5
        typ)

    { ConvertedType = typ
      OptionalConverter = None
      ConversionCallingType = JsonDocument }

  let internal replaceJDocWithJValue (ctx:JsonGenerationContext) (typ:Type) = 
    if typ = ctx.IJsonDocumentType then 
        ctx.JsonValueType
    elif typ.IsArray && typ.GetElementType() = ctx.IJsonDocumentType then 
        ctx.JsonValueType.MakeArrayType()
    elif typ.IsGenericType && typ.GetGenericArguments() = [| ctx.IJsonDocumentType |] then
        typ.GetGenericTypeDefinition().MakeGenericType ctx.JsonValueType
    else
        typ

  /// Common code that is shared by code generators that generate 
  /// "Choice" type. This is parameterized by the types (choices) to generate,
  /// by functions that get the multiplicity and the type tag for each option
  /// and also by function that generates the actual code.
  let rec internal generateMultipleChoiceType ctx types forCollection nameOverride (codeGenerator : _ -> _ -> _ -> _ -> Expr) =

    let types = 
      types
      |> Seq.map (fun (KeyValue(tag, (multiplicity, inferedType))) -> tag, multiplicity, inferedType)
      |> Seq.sortBy (fun (tag, _, _) -> tag)
      |> Seq.toArray

    if types.Length <= 1 then failwithf "generateMultipleChoiceType: Invalid choice type: %A" types
    
    for _, _, inferedType in types do
        match inferedType with
        | InferedType.Null | InferedType.Top | InferedType.Heterogeneous _ -> 
            failwithf "generateMultipleChoiceType: Unsupported type: %A" inferedType
        | x when x.IsOptional -> 
            failwithf "generateMultipleChoiceType: Type shouldn't be optional: %A" inferedType
        | _ -> ()

    let typeName = 
        if not (String.IsNullOrEmpty nameOverride)
        then nameOverride
        else
            let getTypeName (tag:InferedTypeTag, multiplicity, inferedType)  =
              match multiplicity with
              | InferedMultiplicity.Multiple -> NameUtils.pluralize tag.NiceName
              | InferedMultiplicity.OptionalSingle | InferedMultiplicity.Single -> 
                  match inferedType with
                  | InferedType.Primitive(typ, _, _) ->
                      if typ = typeof<int> || typ = typeof<Bit0> || typ = typeof<Bit1> then "Int"
                      elif typ = typeof<int64> then "Int64"
                      elif typ = typeof<decimal> then "Decimal"
                      elif typ = typeof<float> then "Float"
                      else tag.NiceName
                  | _ -> tag.NiceName
            types 
            |> Array.map getTypeName
            |> String.concat "Or"
        |> ctx.UniqueNiceName

    let bindingContext = ctx.BindingContext

    // Generate new type for the heterogeneous type
    let objectTy = bindingContext.ProvidedTypeDefinition(typeName, Some ctx.IJsonDocumentType, hideObjectMethods = true, nonNullable = true)
    ctx.TypeProviderType.AddMember objectTy

    // to nameclash property names
    let makeUnique = NameUtils.uniqueGenerator NameUtils.nicePascalName
    makeUnique "JsonValue" |> ignore

    let members =
      [ for tag, multiplicity, inferedType in types ->

          let result = generateJsonType ctx (*canPassAllConversionCallingTypes*)false (*optionalityHandledByParent*)false "" inferedType
          
          let propName =
              match tag with
              | InferedTypeTag.Record _ -> "Record"
              | _ -> tag.NiceName
          
          let name, typ, constructorType = 
              match multiplicity with 
              | InferedMultiplicity.OptionalSingle ->
                  makeUnique propName,
                  ctx.MakeOptionType result.ConvertedType, 
                  if forCollection
                  then ctx.MakeOptionType (replaceJDocWithJValue ctx result.ConvertedType)
                  else replaceJDocWithJValue ctx result.ConvertedType
              | InferedMultiplicity.Single ->
                  makeUnique propName, 
                  result.ConvertedType, 
                  replaceJDocWithJValue ctx result.ConvertedType
              | InferedMultiplicity.Multiple ->
                  makeUnique (NameUtils.pluralize tag.NiceName), 
                  result.ConvertedType.MakeArrayType(), 
                  (replaceJDocWithJValue ctx result.ConvertedType).MakeArrayType()

          bindingContext.ProvidedProperty(name, typ, getterCode = codeGenerator multiplicity result tag.Code),
          bindingContext.ProvidedParameter(NameUtils.niceCamelName name, constructorType) ]

    let properties, parameters = List.unzip members
    objectTy.AddMembers properties

    if ctx.GenerateConstructors then

        let cultureStr = ctx.CultureStr

        if forCollection then
            let ctor = bindingContext.ProvidedConstructor(parameters, invokeCode = fun args -> 
                let elements = Expr.NewArray(typeof<obj>, args |> List.map (fun a -> Expr.Coerce(a, typeof<obj>)))
                let cultureStr = ctx.CultureStr
                <@@ JsonRuntime.CreateArray(%%elements, cultureStr) @@>)
            objectTy.AddMember ctor
        else
            for param in parameters do
                let ctor = 
                    bindingContext.ProvidedConstructor([param], invokeCode = fun (Singleton arg) -> 
                        let arg = Expr.Coerce(arg, typeof<obj>)
                        <@@ JsonRuntime.CreateValue((%%arg:obj), cultureStr) @@>)
                objectTy.AddMember ctor

            let defaultCtor = 
                bindingContext.ProvidedConstructor([], invokeCode = fun _ -> 
                    <@@ JsonRuntime.CreateValue(null :> obj, cultureStr) @@>)
            objectTy.AddMember defaultCtor

        objectTy.AddMember <| 
            bindingContext.ProvidedConstructor(
                [bindingContext.ProvidedParameter("jsonValue", ctx.JsonValueType)], 
                invokeCode = fun (Singleton arg) -> 
                    <@@ JsonDocument.Create((%%arg:JsonValue), "") @@>)

    objectTy

  /// Recursively walks over inferred type information and 
  /// generates types for read-only access to the document
  and internal generateJsonType ctx canPassAllConversionCallingTypes optionalityHandledByParent nameOverride inferedType =

    let bindingContext = ctx.BindingContext

    let inferedType = 
      match inferedType with
      | InferedType.Collection (order, types) ->
          InferedType.Collection (List.filter ((<>) InferedTypeTag.Null) order, Map.remove InferedTypeTag.Null types)
      | x -> x

    match inferedType with

    | InferedType.Primitive(inferedType, unit, optional) ->

        let typ, conv, conversionCallingType = 
            PrimitiveInferedProperty.Create("", inferedType, optional, unit)
            |> convertJsonValue "" ctx.CultureStr canPassAllConversionCallingTypes

        { ConvertedType = typ
          OptionalConverter = Some conv
          ConversionCallingType = conversionCallingType }

    | InferedType.Top 
    | InferedType.Null -> 

        // Return the underlying JsonDocument without change
        { ConvertedType = ctx.IJsonDocumentType
          OptionalConverter = None
          ConversionCallingType = JsonDocument }

    | InferedType.Collection (_, SingletonMap(_, (_, typ)))
    | InferedType.Collection (_, EmptyMap InferedType.Top typ) -> 

        let elementResult = generateJsonType ctx (*canPassAllConversionCallingTypes*)false (*optionalityHandledByParent*)false nameOverride typ

        let conv = fun (jDoc:Expr) -> 
          ctx.JsonRuntimeType?ConvertArray (elementResult.ConvertedTypeErased ctx) (jDoc, elementResult.ConverterFunc ctx)
        
        { ConvertedType = elementResult.ConvertedType.MakeArrayType()
          OptionalConverter = Some conv
          ConversionCallingType = JsonDocument }

    | InferedType.Record(name, props, optional) -> getOrCreateType ctx inferedType <| fun () ->
        
        if optional && not optionalityHandledByParent then
          failwithf "generateJsonType: optionality not handled for %A" inferedType

        let name = 
            if String.IsNullOrEmpty nameOverride
            then match name with Some name -> name | _ -> "Record"
            else nameOverride
            |> ctx.UniqueNiceName

        // Generate new type for the record
        let objectTy = bindingContext.ProvidedTypeDefinition(name, Some ctx.IJsonDocumentType, hideObjectMethods = true, nonNullable = true)

        ctx.TypeProviderType.AddMember(objectTy)

        // to nameclash property names
        let makeUnique = NameUtils.uniqueGenerator NameUtils.nicePascalName
        makeUnique "JsonValue" |> ignore

        // Add all record fields as properties
        let members = 
            [for prop in props ->
  
              let propResult = generateJsonType ctx (*canPassAllConversionCallingTypes*)true (*optionalityHandledByParent*)true "" prop.Type
              let propName = prop.Name
              let optionalityHandledByProperty = propResult.ConversionCallingType <> JsonDocument

              let getter = fun (Singleton jDoc) -> 

                if optionalityHandledByProperty then 

                  propResult.Convert <|
                    if propResult.ConversionCallingType = JsonValueOptionAndPath then
                      <@@ JsonRuntime.TryGetPropertyUnpackedWithPath(%%jDoc, propName) @@>
                    else
                      <@@ JsonRuntime.TryGetPropertyUnpacked(%%jDoc, propName) @@>
          
                elif prop.Type.IsOptional then
              
                  match propResult.OptionalConverter with
                  | Some _ ->
                      //TODO: not covered in tests
                      ctx.JsonRuntimeType?ConvertOptionalProperty (propResult.ConvertedTypeErased ctx) (jDoc, propName, propResult.ConverterFunc ctx) 

                  | None ->
                      <@@ JsonRuntime.TryGetPropertyPacked(%%jDoc, propName) @@>
          
                else

                  propResult.Convert <|
                    match prop.Type with
                    | InferedType.Collection _ 
                    | InferedType.Heterogeneous _ 
                    | InferedType.Top 
                    | InferedType.Null -> <@@ JsonRuntime.GetPropertyPackedOrNull(%%jDoc, propName) @@>
                    | _ -> <@@ JsonRuntime.GetPropertyPacked(%%jDoc, propName) @@>

              let convertedType = 
                if prop.Type.IsOptional && not optionalityHandledByProperty 
                then ctx.MakeOptionType propResult.ConvertedType
                else propResult.ConvertedType

              let name = makeUnique prop.Name
              prop.Name,
              bindingContext.ProvidedProperty(name, convertedType, getterCode = getter),
              bindingContext.ProvidedParameter(NameUtils.niceCamelName name, replaceJDocWithJValue ctx convertedType) ]

        let names, properties, parameters = List.unzip3 members
        objectTy.AddMembers properties

        if ctx.GenerateConstructors then

            objectTy.AddMember <| 
                bindingContext.ProvidedConstructor(parameters, invokeCode = fun args -> 
                    let properties = 
                        Expr.NewArray(typeof<string * obj>, 
                                      args 
                                      |> List.mapi (fun i a -> Expr.NewTuple [ Expr.Value names.[i]; Expr.Coerce(a, typeof<obj>) ]))
                    let cultureStr = ctx.CultureStr
                    <@@ JsonRuntime.CreateRecord(%%properties, cultureStr) @@>)

            objectTy.AddMember <| 
                    bindingContext.ProvidedConstructor(
                        [bindingContext.ProvidedParameter("jsonValue", ctx.JsonValueType)], 
                        invokeCode = fun (Singleton arg) -> 
                            <@@ JsonDocument.Create((%%arg:JsonValue), "") @@> )

        objectTy

    | InferedType.Collection (_, types) -> getOrCreateType ctx inferedType <| fun () ->

        // Generate a choice type that calls either `GetArrayChildrenByTypeTag`
        // or `GetArrayChildByTypeTag`, depending on the multiplicity of the item
        generateMultipleChoiceType ctx types (*forCollection*)true nameOverride (fun multiplicity result tagCode ->
          match multiplicity with
          | InferedMultiplicity.Single -> fun (Singleton jDoc) -> 
              // Generate method that calls `GetArrayChildByTypeTag`
              let cultureStr = ctx.CultureStr
              result.Convert  <@@ JsonRuntime.GetArrayChildByTypeTag(%%jDoc, cultureStr, tagCode) @@>
          
          | InferedMultiplicity.Multiple -> fun (Singleton jDoc) -> 
              // Generate method that calls `GetArrayChildrenByTypeTag` 
              // (unlike the previous easy case, this needs to call conversion function
              // from the runtime similarly to options and arrays)
              let cultureStr = ctx.CultureStr
              ctx.JsonRuntimeType?GetArrayChildrenByTypeTag (result.ConvertedTypeErased ctx) (jDoc, cultureStr, tagCode, result.ConverterFunc ctx)
          
          | InferedMultiplicity.OptionalSingle -> fun (Singleton jDoc) -> 
              // Similar to the previous case, but call `TryGetArrayChildByTypeTag`
              let cultureStr = ctx.CultureStr
              ctx.JsonRuntimeType?TryGetArrayChildByTypeTag (result.ConvertedTypeErased ctx) (jDoc, cultureStr, tagCode, result.ConverterFunc ctx))

    | InferedType.Heterogeneous types -> getOrCreateType ctx inferedType <| fun () ->

        // Generate a choice type that always calls `TryGetValueByTypeTag`
        let types = types |> Map.map (fun _ v -> InferedMultiplicity.OptionalSingle, v)
        generateMultipleChoiceType ctx types (*forCollection*)false nameOverride (fun multiplicity result tagCode -> fun (Singleton jDoc) -> 
          assert (multiplicity = InferedMultiplicity.OptionalSingle)
          let cultureStr = ctx.CultureStr
          ctx.JsonRuntimeType?TryGetValueByTypeTag (result.ConvertedTypeErased ctx) (jDoc, cultureStr, tagCode, result.ConverterFunc ctx))

    | InferedType.Json _ -> failwith "Json type not supported"<|MERGE_RESOLUTION|>--- conflicted
+++ resolved
@@ -30,11 +30,7 @@
     IJsonDocumentType : Type
     JsonValueType : Type
     JsonRuntimeType : Type
-<<<<<<< HEAD
     TypeCache : ConcurrentDictionary<InferedType, ProvidedTypeDefinition>
-=======
-    TypeCache : ConcurrentDictionary<InferedType, ProvidedTypeDefinition> 
->>>>>>> 933982d5
     GenerateConstructors : bool }
   static member Create(cultureStr, tpType, bindingContext, ?uniqueNiceName, ?typeCache) =
     let uniqueNiceName = defaultArg uniqueNiceName (NameUtils.uniqueGenerator NameUtils.nicePascalName)
@@ -98,16 +94,11 @@
 
     let inferedType = normalize true inferedType
     let typ = 
-<<<<<<< HEAD
       ctx.TypeCache.GetOrAdd(inferedType, fun inferedType ->
-        let typ = createType()
-=======
-      ctx.TypeCache.GetOrAdd(inferedType, fun inferedType -> 
         let typ = createType()
         async { do! Async.Sleep (10000) 
                 if ctx.TypeCache <> null then 
                     ctx.TypeCache.TryRemove(inferedType) |> ignore } |> Async.Start 
->>>>>>> 933982d5
         typ)
 
     { ConvertedType = typ
