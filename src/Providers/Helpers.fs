--- conflicted
+++ resolved
@@ -1,276 +1,3 @@
-<<<<<<< HEAD
-﻿// --------------------------------------------------------------------------------------
-// Helpers for writing type providers
-// ----------------------------------------------------------------------------------------------
-
-namespace ProviderImplementation
-
-open System
-open System.IO
-open Microsoft.FSharp.Core.CompilerServices
-open ProviderImplementation.ProvidedTypes
-
-module Seq = 
-  /// Merge two sequences by pairing elements for which
-  /// the specified predicate returns the same key
-  ///
-  /// (If the inputs contain the same keys, then the order
-  /// of the elements is preserved.)
-  let pairBy f first second = 
-    let vals1 = [ for o in first -> f o, o ]
-    let vals2 = [ for o in second -> f o, o ]
-    let d1, d2 = dict vals1, dict vals2
-    let k1, k2 = set d1.Keys, set d2.Keys
-    let keys = List.map fst vals1 @ (List.ofSeq (k2 - k1))
-    let asOption = function true, v -> Some v | _ -> None
-    [ for k in keys -> 
-        k, asOption (d1.TryGetValue(k)), asOption (d2.TryGetValue(k)) ]
-
-  /// Take at most the specified number of arguments from the sequence
-  let takeMax count input =
-    input 
-    |> Seq.mapi (fun i v -> i, v)
-    |> Seq.takeWhile (fun (i, v) -> i < count)
-    |> Seq.map snd
-
-// ----------------------------------------------------------------------------------------------
-// Dynamic operator (?) that can be used for constructing quoted F# code without 
-// quotations (to simplify constructing F# quotations in portable libraries - where
-// we need to pass the System.Type of various types as arguments)
-// ----------------------------------------------------------------------------------------------
-
-module QuotationBuilder = 
-  open System.Reflection
-  open Microsoft.FSharp.Quotations
-  open Microsoft.FSharp.Reflection
-
-  let (?) (typ:System.Type) (operation:string) (args1:'T) : 'R = 
-    // Arguments are either Expr or other type - in the second case,
-    // we treat them as Expr.Value (which will only work for primitives)
-    let convertValue (arg:obj) = 
-      match arg with
-      | :? Expr as e -> e
-      | value -> Expr.Value(value, value.GetType())
-
-    let invokeOperation (tyargs:obj, tyargsT) (args:obj, argsT) =
-      // To support (e1, e2, ..) syntax, we use tuples - extract tuple arguments
-      // First, extract type arguments - a list of System.Type values
-      let tyargs = 
-        if tyargsT = typeof<unit> then []
-        elif FSharpType.IsTuple(tyargsT) then
-          [ for f in FSharpValue.GetTupleFields(args) -> f :?> System.Type ]
-        else [ tyargs :?> System.Type ]
-      // Second, extract arguments (which are either Expr values or primitive constants)
-      let args = 
-        if argsT = typeof<unit> then []
-        elif FSharpType.IsTuple(argsT) then
-          [ for f in FSharpValue.GetTupleFields(args) -> convertValue f ]
-        else [ convertValue args ]
-
-      // Find a method that we want to call
-      match typ.GetMember(operation) with 
-      | [| :? MethodInfo as mi |] -> 
-          let mi = 
-            if tyargs = [] then mi
-            else mi.MakeGenericMethod(tyargs |> Array.ofList)
-          if mi.IsStatic then Expr.Call(mi, args)
-          else Expr.Call(List.head args, mi, List.tail args)
-      | _ -> failwithf "Constructing call of the '%s' operation failed." operation
-
-    // If the result is a function, we are called with two tuples as arguments
-    // and the first tuple represents type arguments for a generic function...
-    if FSharpType.IsFunction(typeof<'R>) then
-      let domTyp, res = FSharpType.GetFunctionElements(typeof<'R>)
-      if res <> typeof<Expr> then failwith "QuotationBuilder: The resulting type must be Expr!"
-      FSharpValue.MakeFunction(typeof<'R>, fun args2 ->
-        invokeOperation (args1, typeof<'T>) (args2, domTyp) |> box) |> unbox<'R>
-    else invokeOperation ((), typeof<unit>) (args1, typeof<'T>) |> unbox<'R>
-
-
-module internal ReflectionHelpers = 
-  open Microsoft.FSharp.Quotations
-
-  let makeFunc (exprfunc:Expr -> Expr) argType = 
-    let var = Var.Global("t", argType)
-    let convBody = exprfunc (Expr.Var var)
-    convBody.Type, Expr.Lambda(var, convBody)
-        
-  let makeMethodCall (typ:Type) name tyargs args =
-    let convMeth = typ.GetMethod(name)
-    let convMeth = 
-      if tyargs = [] then convMeth else
-      convMeth.MakeGenericMethod (Array.ofSeq tyargs)
-    Expr.Call(convMeth, args)
-
-// ----------------------------------------------------------------------------------------------
-
-module internal ProviderHelpers =
-
-  /// Given a type provider configuration and a name passed by user, open 
-  /// the file or URL (if it starts with http(s)) and return it as a stream
-  let asyncOpenStreamInProvider (cfg:TypeProviderConfig) (fileName:string) = async {
-
-    // Resolve the full path or full HTTP address
-    let isWeb =
-      fileName.StartsWith("http://", StringComparison.InvariantCultureIgnoreCase) ||
-      fileName.StartsWith("https://", StringComparison.InvariantCultureIgnoreCase)
-    let resolvedFileOrUri = 
-      if isWeb then fileName
-      else 
-            if Path.IsPathRooted(fileName)
-            then fileName
-            else Path.Combine(cfg.ResolutionFolder, fileName)
-
-    // Open network stream or file stream
-    if isWeb then
-      let req = System.Net.WebRequest.Create(Uri(resolvedFileOrUri))
-      let! resp = req.AsyncGetResponse() 
-      return resp.GetResponseStream()
-    else
-      return File.OpenRead(resolvedFileOrUri) :> Stream }
-
-  /// Given a type provider configuration and a name passed by user, open 
-  /// the file or URL (if it starts with http(s)) and return it as a stream
-  let openStreamInProvider (cfg:TypeProviderConfig) (fileName:string) = 
-    asyncOpenStreamInProvider cfg fileName |> Async.RunSynchronously
-
-  /// Read a file passed to a type provider into a string
-  /// (if the file is needed to perform some inference)
-  let readFileInProvider cfg fileName = 
-    use stream = openStreamInProvider cfg fileName
-    use reader = new StreamReader(stream)
-    reader.ReadToEnd()
-
-  /// Read a file passed to a type provider into a seq of strings
-  /// (if the file is needed to perform some inference)
-  let readTextInProvider cfg fileName = 
-    new StreamReader(openStreamInProvider cfg fileName)
-
-  /// Resolves the config filename
-  let findConfigFile resolutionFolder configFileName =
-    if Path.IsPathRooted configFileName then configFileName else 
-    Path.Combine(resolutionFolder, configFileName)
-
-  /// If the file is web based, setup an file system watcher that 
-  /// invalidates the generated type whenever the file changes
-  let watchForChanges (ownerType:TypeProviderForNamespaces) (fileName:string) = 
-    let isWeb =
-      fileName.StartsWith("http://", StringComparison.InvariantCultureIgnoreCase) ||
-      fileName.StartsWith("https://", StringComparison.InvariantCultureIgnoreCase)
-
-    if not isWeb then
-      let path = Path.GetDirectoryName(fileName)
-      let name = Path.GetFileName(fileName)
-      let watcher = new FileSystemWatcher(Filter = name, Path = path)
-      watcher.Changed.Add(fun _ -> ownerType.Invalidate())
-      watcher.EnableRaisingEvents <- true
-
-
-[<AutoOpen>]
-module GlobalProviderHelpers =
-
-  // Helper active patterns to simplify the inference code
-  let (|Trim|) (s:string) = s.Trim()
-
-  let (|StringEquals|_|) (s1:string) s2 = 
-    if s1.Equals(s2, StringComparison.InvariantCultureIgnoreCase) 
-      then Some () else None
-
-  let (|Parse|_|) func value = 
-    match func value with
-    | true, v -> Some v
-    | _ -> None
-
-  /// Helper active pattern that can be used when constructing InvokeCode
-  /// (to avoid writing pattern matching or incomplete matches):
-  ///
-  ///    p.InvokeCode <- fun (Singleton self) -> <@ 1 + 2 @>
-  ///
-  let (|Singleton|) = function [l] -> l | _ -> failwith "Parameter mismatch"
-
-  /// Takes dictionary or a map and succeeds if it contains exactly one value
-  let (|SingletonMap|_|) map = 
-    if Seq.length map <> 1 then None else
-      let (KeyValue(k, v)) = Seq.head map 
-      Some(k, v)
-
-// ----------------------------------------------------------------------------------------------
-// Conversions from string to various primitive types
-// ----------------------------------------------------------------------------------------------
-
-module Conversions = 
-  open System
-  open QuotationBuilder
-  open System.Globalization
-  open Microsoft.FSharp.Quotations
-
-  /// Convert the result of TryParse to option type
-  let asOption = function true, v -> Some v | _ -> None
-
-  type Operations =
-    /// Returns CultureInfor matching the specified culture string
-    /// (or InvariantCulture if the argument is null or empty)
-    static member GetCulture(culture) =
-      if String.IsNullOrEmpty culture then CultureInfo.InvariantCulture else
-      Globalization.CultureInfo(culture)
-
-    // Operations that convert string to supported primitive types
-    static member ConvertString str = Option.map (fun (s:string) -> s) str
-    static member ConvertDateTime(culture:CultureInfo,text) = 
-      Option.bind (fun s -> DateTime.TryParse(s, culture, DateTimeStyles.None) |> asOption) text
-    static member ConvertInteger(culture:CultureInfo,text) = 
-      Option.bind (fun s -> Int32.TryParse(s, NumberStyles.Any, culture) |> asOption) text
-    static member ConvertInteger64(culture:CultureInfo,text) = 
-      Option.bind (fun s -> Int64.TryParse(s, NumberStyles.Any, culture) |> asOption) text
-    static member ConvertDecimal(culture:CultureInfo,text) =
-      Option.bind (fun s -> Decimal.TryParse(s, NumberStyles.Any, culture) |> asOption) text
-    static member ConvertFloat(culture:CultureInfo,text) = 
-      Option.bind (fun (s:string) -> 
-          match s.Trim() with
-          | StringEquals "#N/A" -> Some Double.NaN
-          | _ -> Double.TryParse(s, NumberStyles.Any, culture) |> asOption)
-          text
-    static member ConvertBoolean b = b |> Option.bind (fun (s:string) ->
-        match s.Trim() with
-        | StringEquals "true" | StringEquals "yes" -> Some true
-        | StringEquals "false" | StringEquals "no" -> Some false
-        | _ -> None)
-
-    /// Operation that extracts the value from an option and reports a
-    /// meaningful error message when the value is not there
-    ///
-    /// We could just return defaultof<'T> if the value is None, but that is not
-    /// really correct, because this operation is used when the inference engine
-    /// inferred that the value is always present. The user should update their
-    /// sample to infer it as optional (and get None). If we use defaultof<'T> we
-    /// might return 0 and the user would not be able to distinguish between 0
-    /// and missing value.
-    static member GetNonOptionalAttribute<'T>(name:string, opt:option<'T>) : 'T = 
-      match opt with 
-      | Some v -> v
-      | None when typeof<'T> = typeof<string> -> Unchecked.defaultof<'T>
-      | None when typeof<'T> = typeof<DateTime> -> Unchecked.defaultof<'T>
-      | _ -> failwithf "Mismatch: %s is missing" name
-
-  /// Creates a function that takes Expr<string option> and converts it to 
-  /// an expression of other type - the type is specified by `typ` and 
-  let convertValue (culture:string) (message:string) optional typ = 
-    let returnTyp = if optional then typedefof<option<_>>.MakeGenericType [| typ |] else typ
-    let operationsTyp = typeof<Operations>
-    returnTyp, fun e ->
-      let converted : Expr = 
-        if typ = typeof<int> then operationsTyp?ConvertInteger(operationsTyp?GetCulture(culture),e)
-        elif typ = typeof<int64> then operationsTyp?ConvertInteger64(operationsTyp?GetCulture(culture),e)
-        elif typ = typeof<decimal> then operationsTyp?ConvertDecimal(operationsTyp?GetCulture(culture),e)
-        elif typ = typeof<float> then operationsTyp?ConvertFloat(operationsTyp?GetCulture(culture),e)
-        elif typ = typeof<string> then operationsTyp?ConvertString(e)
-        elif typ = typeof<bool> then operationsTyp?ConvertBoolean(e)
-        elif typ = typeof<DateTime> then operationsTyp?ConvertDateTime(operationsTyp?GetCulture(culture),e)
-        else failwith "convertValue: Unsupported primitive type"
-      if not optional then 
-        operationsTyp?GetNonOptionalAttribute (typ) (message, converted)
-      else converted
-=======
 ﻿// --------------------------------------------------------------------------------------
 // Helpers for writing type providers
 // ----------------------------------------------------------------------------------------------
@@ -535,5 +262,4 @@
 
         runtimeAssembly, AssemblyReplacer.create asmMappings
 
-#endif
->>>>>>> 787595a8
+#endif