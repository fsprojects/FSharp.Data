--- conflicted
+++ resolved
@@ -1297,13 +1297,8 @@
                 elif cookiePart |> startsWithIgnoreCase "domain" then
                     let kvp = cookiePart.Split '='
                     if kvp.Length > 1 then
-<<<<<<< HEAD
-                        let domain =
-                            kvp.[1]
-=======
                         let domain = 
                             kvp.[1] 
->>>>>>> f995f9f8
                             // remove spurious domain prefixes
                             |> stripPrefix "http://"
                             |> stripPrefix "https://"
@@ -1323,8 +1318,8 @@
                     cookie.Domain <- responseUri.Host
                 let uriString = (if cookie.Secure then "https://" else "http://") + cookie.Domain.TrimStart('.') + cookie.Path
                 match Uri.TryCreate(uriString, UriKind.Absolute) with
-                        | true, uri -> yield uri, cookie
-                        | _ -> ()
+                | true, uri -> yield uri, cookie
+                | _ -> ()
         |]
 
 /// Utilities for working with network via HTTP. Includes methods for downloading
